SHELL=/bin/bash

IMAGE_NAME=apife
VERSION_FILE=target/version.txt

write_version:
	ls target/seldon-apife-*.jar | sed -n 's/target\/seldon-apife-\(.*\).jar$$/\1/p' > $(VERSION_FILE) && cat $(VERSION_FILE)

build_jar: update_proto update_swagger
	mvn clean verify -Dlicense.useMissingFile -B

build_image: build_jar write_version
	mkdir -p .m2 && docker build --build-arg APP_VERSION=$$(cat $(VERSION_FILE)) -t seldonio/$(IMAGE_NAME):latest .
	docker tag seldonio/$(IMAGE_NAME):latest seldonio/$(IMAGE_NAME):$$(cat $(VERSION_FILE))


push_to_registry:
	docker push seldonio/$(IMAGE_NAME):$$(cat $(VERSION_FILE))

clean:
	@mvn clean
	@rm -fv apife.json
	@rm -fv apife.yaml
	@rm -fv apife_istio.yaml
<<<<<<< HEAD
	@rm -fv src/main/proto/seldon_deployment.proto
	@rm -fv src/main/proto/prediction.proto
	@rm -fvr src/main/proto/k8s.io
	@rm -fvr src/main/proto/tensorflow
=======
	@rm -fr src/main/proto/*
>>>>>>> e73cf37d

cache_dependencies:
	mvn -Dmaven.repo.local=./.m2 dependency:resolve
	mvn -Dmaven.repo.local=./.m2 verify

FORCE:


start_apife: apife.json
	kubectl apply -f apife.json
stop_apife: apife.json
	kubectl delete --ignore-not-found=true -f apife.json

start_apife_istio: apife_istio.json
	kubectl apply -f apife_istio.json

stop_apife_istio: apife_istio.json
	kubectl delete --ignore-not-found=true -f apife_istio.json


update_proto:
	cp -v ../proto/seldon_deployment.proto src/main/proto/ 
	cp -v ../proto/prediction.proto src/main/proto/ 
	cp -vr ../proto/k8s/k8s.io src/main/proto
	cp -vr ../proto/tensorflow/tensorflow src/main/proto

port_forward_api_server:
	POD_NAME=$$(kubectl --namespace default get pod -l app=seldon-apiserver-container-app -o template --template="{{(index .items 0).metadata.name}}") && \
		kubectl port-forward $${POD_NAME} 8080:8080

update_swagger:
	cp -v ../openapi/apife.oas3.json src/main/resources/static/seldon.json<|MERGE_RESOLUTION|>--- conflicted
+++ resolved
@@ -22,14 +22,7 @@
 	@rm -fv apife.json
 	@rm -fv apife.yaml
 	@rm -fv apife_istio.yaml
-<<<<<<< HEAD
-	@rm -fv src/main/proto/seldon_deployment.proto
-	@rm -fv src/main/proto/prediction.proto
-	@rm -fvr src/main/proto/k8s.io
-	@rm -fvr src/main/proto/tensorflow
-=======
 	@rm -fr src/main/proto/*
->>>>>>> e73cf37d
 
 cache_dependencies:
 	mvn -Dmaven.repo.local=./.m2 dependency:resolve
