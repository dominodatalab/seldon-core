import json

import numpy as np
import pytest
import tensorflow as tf
from google.protobuf import json_format

from seldon_e2e_utils import post_comment_in_pr, run_benchmark_and_capture_results


@pytest.mark.benchmark
@pytest.mark.usefixtures("argo_worfklows")
def test_service_orchestrator():

    sort_by = ["apiType", "disableOrchestrator"]

    data_size = 1_000
    data = [100.0] * data_size

    data_tensor = {"data": {"tensor": {"values": data, "shape": [1, data_size]}}}

    df = run_benchmark_and_capture_results(
        api_type_list=["rest", "grpc"],
        disable_orchestrator_list=["false", "true"],
        image_list=["seldonio/seldontest_predict:1.10.0-dev"],
        benchmark_data=data_tensor,
    )
    df = df.sort_values(sort_by)

    result_body = "# Benchmark results - Testing Service Orchestrator\n\n"

    orch_mean = all(
        (
            df[df["disableOrchestrator"] == "false"]["mean"].values
            - df[df["disableOrchestrator"] == "true"]["mean"].values
        )
        < 3
    )
    result_body += f"* Orch added mean latency under 4ms: {orch_mean}\n"
    orch_nth = all(
        (
            df[df["disableOrchestrator"] == "false"]["95th"].values
            - df[df["disableOrchestrator"] == "true"]["95th"].values
        )
        < 5
    )
    result_body += f"* Orch added 95th latency under 5ms: {orch_nth}\n"
    orch_nth = all(
        (
            df[df["disableOrchestrator"] == "false"]["99th"].values
            - df[df["disableOrchestrator"] == "true"]["99th"].values
        )
        < 10
    )
    result_body += f"* Orch added 99th latency under 10ms: {orch_nth}\n"

    # We have to set no errors to 1 as the tools for some reason have 1 as base
    no_err = all(df["errors"] <= 1)
    result_body += f"* No errors: {no_err}\n"

    result_body += "\n### Results table\n\n"
    result_body += str(df.to_markdown())
    post_comment_in_pr(result_body)

    assert orch_mean
    assert orch_nth


@pytest.mark.benchmark
@pytest.mark.usefixtures("argo_worfklows")
def test_workers_performance():

    sort_by = ["apiType", "serverWorkers"]

    data_size = 10
    data = [100.0] * data_size

    data_tensor = {"data": {"tensor": {"values": data, "shape": [1, data_size]}}}

    df = run_benchmark_and_capture_results(
        api_type_list=["grpc", "rest"],
        server_workers_list=["1", "5", "10"],
        benchmark_concurrency_list=["10", "100", "1000"],
        parallelism="1",
        requests_cpu_list=["4000Mi"],
        limits_cpu_list=["4000Mi"],
        image_list=["seldonio/seldontest_predict:1.10.0-dev"],
        benchmark_data=data_tensor,
    )
    df = df.sort_values(sort_by)

    result_body = "# Benchmark results - Testing Workers Performance\n\n"

    result_body += "\n### Results table\n\n"
    result_body += str(df.to_markdown())
    post_comment_in_pr(result_body)


@pytest.mark.benchmark
@pytest.mark.usefixtures("argo_worfklows")
def test_python_wrapper_v1_vs_v2_iris():

    sort_by = ["concurrency", "apiType"]
    benchmark_concurrency_list = ["1", "50", "150"]

    result_body = ""
    result_body += "\n# Benchmark Results - Python Wrapper V1 vs V2\n\n"

    # Using single worker as fastapi also uses single worker
    df_pywrapper = run_benchmark_and_capture_results(
        api_type_list=["rest", "grpc"],
        protocol="seldon",
        server_list=["SKLEARN_SERVER"],
        benchmark_concurrency_list=benchmark_concurrency_list,
<<<<<<< HEAD
        model_uri_list=["gs://seldon-models/v1.15.0/sklearn/iris"],
=======
        model_uri_list=["gs://seldon-models/v1.16.0-dev/sklearn/iris"],
>>>>>>> b24d966e
        benchmark_data={"data": {"ndarray": [[1, 2, 3, 4]]}},
    )
    df_pywrapper = df_pywrapper.sort_values(sort_by)

    conc_idx = df_pywrapper["concurrency"] == 1
    # Python V1 Wrapper Validations
    # Ensure base mean performance latency below 10 ms
    v1_latency_mean = all((df_pywrapper[conc_idx]["mean"] < 10))
    result_body += f"* V1 base mean performance latency under 10ms: {v1_latency_mean}\n"
    # Ensure 99th percentiles are not spiking above 15ms
    v1_latency_nth = all(df_pywrapper[conc_idx]["99th"] < 10)
    result_body += f"* V1 base 99th performance latenc under 10ms: {v1_latency_nth}\n"
    # Ensure throughput is above 180 rps for REST
    v1_rps_rest = all(
        df_pywrapper[(df_pywrapper["apiType"] == "rest") & conc_idx][
            "throughputAchieved"
        ]
        > 180
    )
    result_body += f"* V1 base throughput above 180rps: {v1_rps_rest}\n"
    # Ensure throughput is above 250 rps for GRPC
    v1_rps_grpc = all(
        df_pywrapper[(df_pywrapper["apiType"] == "grpc") & conc_idx][
            "throughputAchieved"
        ]
        > 250
    )
    result_body += f"* V1 base throughput above 250rps: {v1_rps_grpc}\n"
    # Validate latenc added by adding service orchestrator is lower than 4ms

    # TODO: Validate equivallent of parallel workers in MLServer
    df_mlserver = run_benchmark_and_capture_results(
        api_type_list=["rest", "grpc"],
        model_name="classifier",
        protocol="kfserving",
        server_list=["SKLEARN_SERVER"],
        model_uri_list=["gs://seldon-models/sklearn/iris-0.23.2/lr_model"],
        benchmark_concurrency_list=benchmark_concurrency_list,
        benchmark_data={
            "inputs": [
                {
                    "name": "predict",
                    "datatype": "FP32",
                    "shape": [1, 4],
                    "data": [[1, 2, 3, 4]],
                }
            ]
        },
        benchmark_grpc_data_override={
            "model_name": "classifier",
            "inputs": [
                {
                    "name": "predict",
                    "datatype": "FP32",
                    "shape": [1, 4],
                    "contents": {"fp32_contents": [1, 2, 3, 4]},
                }
            ],
        },
    )
    # First we sort the dataframes to ensure they are compared correctly
    df_mlserver = df_mlserver.sort_values(sort_by)

    # Python V1 Wrapper Validations

    conc_idx = df_mlserver["concurrency"] == 1
    # Ensure all mean performance latency below 5 ms
    v2_latency_mean = all(df_mlserver[conc_idx]["mean"] < 5)
    result_body += f"* V2 mean performance latency under 5ms: {v2_latency_mean}\n"
    # Ensure 99th percentiles are not spiking above 15ms
    v2_latency_nth = all(df_mlserver[conc_idx]["99th"] < 10)
    result_body += f"* V2 99th performance latenc under 10ms: {v2_latency_nth}\n"
    # Ensure throughput is above 180 rps for REST
    v2_rps_rest = all(
        df_mlserver[(df_mlserver["apiType"] == "rest") & conc_idx]["throughputAchieved"]
        > 250
    )
    result_body += f"* V2 REST throughput above 250rps: {v2_rps_rest}\n"
    # Ensure throughput is above 250 rps for GRPC
    v2_rps_grpc = all(
        df_mlserver[(df_mlserver["apiType"] == "grpc") & conc_idx]["throughputAchieved"]
        > 250
    )
    result_body += f"* V2 throughput above 300rps: {v2_rps_grpc}\n"

    result_body += "\n### Python V1 Wrapper Results table\n\n"
    result_body += str(df_pywrapper.to_markdown())
    result_body += "\n\n\n### Python V2 MLServer Results table\n\n"
    result_body += str(df_mlserver.to_markdown())

    post_comment_in_pr(result_body)

    assert v1_latency_mean
    assert v1_latency_nth
    assert v1_rps_rest
    assert v1_rps_grpc
    assert v2_latency_mean
    assert v2_latency_nth
    assert v2_rps_rest
    assert v2_rps_grpc


@pytest.mark.benchmark
@pytest.mark.usefixtures("argo_worfklows")
def test_v1_seldon_data_types():

    sort_by = ["concurrency", "apiType"]

    # 10000 element array
    data_size = 10_000
    data = [100.0] * data_size

    benchmark_concurrency_list = ["1", "50", "150"]

    image_list = ["seldonio/seldontest_predict:1.10.0-dev"]

    data_ndarray = {"data": {"ndarray": data}}
    data_tensor = {"data": {"tensor": {"values": data, "shape": [1, data_size]}}}

    array = np.array(data)
    tftensor_proto = tf.make_tensor_proto(array)
    tftensor_json_str = json_format.MessageToJson(tftensor_proto)
    tftensor_dict = json.loads(tftensor_json_str)
    data_tftensor = {"data": {"tftensor": tftensor_dict}}

    df_ndarray = run_benchmark_and_capture_results(
        api_type_list=["rest", "grpc"],
        image_list=image_list,
        benchmark_concurrency_list=benchmark_concurrency_list,
        benchmark_data=data_ndarray,
    )
    df_ndarray = df_ndarray.sort_values(sort_by)

    df_tensor = run_benchmark_and_capture_results(
        api_type_list=["rest", "grpc"],
        image_list=image_list,
        benchmark_concurrency_list=benchmark_concurrency_list,
        benchmark_data=data_tensor,
    )
    df_tensor = df_tensor.sort_values(sort_by)

    df_tftensor = run_benchmark_and_capture_results(
        api_type_list=["rest", "grpc"],
        image_list=image_list,
        benchmark_concurrency_list=benchmark_concurrency_list,
        benchmark_data=data_tftensor,
    )
    df_tftensor = df_tftensor.sort_values(sort_by)

    result_body = "# Benchmark results - Testing Seldon V1 Data Types\n\n"

    result_body += "\n### Results for NDArray\n\n"
    result_body += str(df_ndarray.to_markdown())
    result_body += "\n### Results for Tensor\n\n"
    result_body += str(df_tensor.to_markdown())
    result_body += "\n### Results for TFTensor\n\n"
    result_body += str(df_tftensor.to_markdown())
    post_comment_in_pr(result_body)<|MERGE_RESOLUTION|>--- conflicted
+++ resolved
@@ -112,11 +112,7 @@
         protocol="seldon",
         server_list=["SKLEARN_SERVER"],
         benchmark_concurrency_list=benchmark_concurrency_list,
-<<<<<<< HEAD
-        model_uri_list=["gs://seldon-models/v1.15.0/sklearn/iris"],
-=======
         model_uri_list=["gs://seldon-models/v1.16.0-dev/sklearn/iris"],
->>>>>>> b24d966e
         benchmark_data={"data": {"ndarray": [[1, 2, 3, 4]]}},
     )
     df_pywrapper = df_pywrapper.sort_values(sort_by)
