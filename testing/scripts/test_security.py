from conftest import SELDON_E2E_TESTS_USE_EXECUTOR
from seldon_e2e_utils import (
    wait_for_status,
    wait_for_rollout,
    retry_run,
    to_resources_path,
<<<<<<< HEAD
    rest_request,
=======
>>>>>>> 987d3558
    initial_rest_request,
)


def test_xss_escaping(namespace):
    sdep_name = "mymodel"
    sdep_path = to_resources_path("graph-echo.json")
    retry_run(f"kubectl apply -f {sdep_path} -n {namespace}")
    wait_for_status(sdep_name, namespace)
    wait_for_rollout(sdep_name, namespace)

    payload = '<div class="div-class"></div>'

    # There is a small difference between the engine and the executor, where
    # the engine will escape the `=` symbol as its unicode equivalent, so we
    # need to consider both.
    expected = '\\u003cdiv class=\\"div-class\\"\\u003e\\u003c/div\\u003e'
    if not SELDON_E2E_TESTS_USE_EXECUTOR:
        expected = '\\u003cdiv class\\u003d\\"div-class\\"\\u003e\\u003c/div\\u003e'

    res = initial_rest_request(sdep_name, namespace, data=payload, dtype="strData")

    # We need to compare raw text (instead of `.json()`). Otherwise, Python
    # interprets the escaped sequences.
    assert expected in res.text


def test_xss_header(namespace):
    sdep_name = "mymodel"
    sdep_path = to_resources_path("graph-echo.json")
    retry_run(f"kubectl apply -f {sdep_path} -n {namespace}")
    wait_for_status(sdep_name, namespace)
    wait_for_rollout(sdep_name, namespace)

    res = initial_rest_request(sdep_name, namespace)

    assert "X-Content-Type-Options" in res.headers
    assert res.headers["X-Content-Type-Options"] == "nosniff"<|MERGE_RESOLUTION|>--- conflicted
+++ resolved
@@ -4,10 +4,6 @@
     wait_for_rollout,
     retry_run,
     to_resources_path,
-<<<<<<< HEAD
-    rest_request,
-=======
->>>>>>> 987d3558
     initial_rest_request,
 )
 
