{
 "cells": [
  {
   "cell_type": "markdown",
   "metadata": {},
   "source": [
    "# Batch processing with Argo Worfklows and HDFS\n",
    "\n",
    "In this notebook we will dive into how you can run batch processing with Argo Workflows and Seldon Core.\n",
    "\n",
    "Dependencies:\n",
    "\n",
    "* Seldon core installed as per the docs with an ingress\n",
    "* HDFS namenode/datanode accessible from your cluster (here in-cluster installation for demo)\n",
    "* Argo Workfklows installed in cluster (and argo CLI for commands)\n",
    "* Python `hdfscli` for interacting with the installed `hdfs` instance"
   ]
  },
  {
   "cell_type": "markdown",
   "metadata": {},
   "source": [
    "## Setup\n",
    "\n",
    "### Install Seldon Core\n",
    "Use the notebook to [set-up Seldon Core with Ambassador or Istio Ingress](https://docs.seldon.io/projects/seldon-core/en/latest/examples/seldon_core_setup.html).\n",
    "\n",
    "Note: If running with KIND you need to make sure do follow [these steps](https://github.com/argoproj/argo-workflows/issues/2376#issuecomment-595593237) as workaround to the `/.../docker.sock` known issue:\n",
    "```bash\n",
    "kubectl patch -n argo configmap workflow-controller-configmap \\\n",
    "    --type merge -p '{\"data\": {\"config\": \"containerRuntimeExecutor: k8sapi\"}}'\n",
    "```    \n",
    "\n",
    "### Install HDFS\n",
    "For this example we will need a running `hdfs` storage. We can use these [helm charts](https://artifacthub.io/packages/helm/gradiant/hdfs) from Gradiant.\n",
    "\n",
    "```bash\n",
    "helm repo add gradiant https://gradiant.github.io/charts/\n",
    "kubectl create namespace hdfs-system || echo \"namespace hdfs-system already exists\"\n",
    "helm install hdfs gradiant/hdfs --namespace hdfs-system\n",
    "```\n",
    "\n",
    "Once installation is complete, run in separate terminal a `port-forward` command for us to be able to push/pull batch data.\n",
    "```bash\n",
    "kubectl port-forward -n hdfs-system svc/hdfs-httpfs 14000:14000\n",
    "```\n",
    "\n",
    "\n",
    "### Install and configure hdfscli \n",
    "In this example we will be using [hdfscli](https://pypi.org/project/hdfs/) Python library for interacting with HDFS.\n",
    "It supports both the WebHDFS (and HttpFS) API as well as Kerberos authentication (not covered by the example).\n",
    "\n",
    "You can install it with\n",
    "```bash\n",
    "pip install hdfs==2.5.8\n",
    "```\n",
    "\n",
    "To be able to put `input-data.txt` for our batch job into hdfs we need to configure the client"
   ]
  },
  {
   "cell_type": "code",
   "execution_count": 11,
   "metadata": {},
   "outputs": [
    {
     "name": "stdout",
     "output_type": "stream",
     "text": [
      "Overwriting hdfscli.cfg\n"
     ]
    }
   ],
   "source": [
    "%%writefile hdfscli.cfg\n",
    "[global]\n",
    "default.alias = batch\n",
    "\n",
    "[batch.alias]\n",
    "url = http://localhost:14000\n",
    "user = hdfs"
   ]
  },
  {
   "cell_type": "markdown",
   "metadata": {},
   "source": [
    "### Install Argo Workflows\n",
    "You can follow the instructions from the official [Argo Workflows Documentation](https://github.com/argoproj/argo#quickstart).\n",
    "\n",
    "You also need to make sure that argo has permissions to create seldon deployments - for this you can create a role:"
   ]
  },
  {
   "cell_type": "code",
   "execution_count": 51,
   "metadata": {},
   "outputs": [
    {
     "name": "stdout",
     "output_type": "stream",
     "text": [
      "Overwriting role.yaml\n"
     ]
    }
   ],
   "source": [
    "%%writefile role.yaml\n",
    "apiVersion: rbac.authorization.k8s.io/v1\n",
    "kind: Role\n",
    "metadata:\n",
    "  name: workflow\n",
    "rules:\n",
    "- apiGroups:\n",
    "  - \"\"\n",
    "  resources:\n",
    "  - pods\n",
    "  verbs:\n",
    "  - \"*\"\n",
    "- apiGroups:\n",
    "  - \"apps\"\n",
    "  resources:\n",
    "  - deployments\n",
    "  verbs:\n",
    "  - \"*\"\n",
    "- apiGroups:\n",
    "  - \"\"\n",
    "  resources:\n",
    "  - pods/log\n",
    "  verbs:\n",
    "  - \"*\"\n",
    "- apiGroups:\n",
    "  - machinelearning.seldon.io\n",
    "  resources:\n",
    "  - \"*\"\n",
    "  verbs:\n",
    "  - \"*\""
   ]
  },
  {
   "cell_type": "code",
   "execution_count": 52,
   "metadata": {},
   "outputs": [
    {
     "name": "stdout",
     "output_type": "stream",
     "text": [
      "role.rbac.authorization.k8s.io/workflow unchanged\n"
     ]
    }
   ],
   "source": [
    "!kubectl apply -f role.yaml"
   ]
  },
  {
   "cell_type": "markdown",
   "metadata": {},
   "source": [
    "A service account:"
   ]
  },
  {
   "cell_type": "code",
   "execution_count": 53,
   "metadata": {},
   "outputs": [
    {
     "name": "stdout",
     "output_type": "stream",
     "text": [
      "serviceaccount/workflow created\n"
     ]
    }
   ],
   "source": [
    "!kubectl create serviceaccount workflow"
   ]
  },
  {
   "cell_type": "markdown",
   "metadata": {},
   "source": [
    "And a binding"
   ]
  },
  {
   "cell_type": "code",
   "execution_count": 54,
   "metadata": {},
   "outputs": [
    {
     "name": "stdout",
     "output_type": "stream",
     "text": [
      "rolebinding.rbac.authorization.k8s.io/workflow created\n"
     ]
    }
   ],
   "source": [
    "!kubectl create rolebinding workflow --role=workflow --serviceaccount=seldon:workflow"
   ]
  },
  {
   "cell_type": "markdown",
   "metadata": {},
   "source": [
    "## Create Seldon Deployment\n",
    "\n",
    "For purpose of this batch example we will assume that Seldon Deployment is created independently from the workflow logic"
   ]
  },
  {
   "cell_type": "code",
   "execution_count": 55,
   "metadata": {},
   "outputs": [
    {
     "name": "stdout",
     "output_type": "stream",
     "text": [
      "Overwriting deployment.yaml\n"
     ]
    }
   ],
   "source": [
    "%%writefile deployment.yaml\n",
    "apiVersion: machinelearning.seldon.io/v1alpha2\n",
    "kind: SeldonDeployment\n",
    "metadata:\n",
    "  name: sklearn\n",
    "  namespace: seldon\n",
    "spec:\n",
    "  name: iris\n",
    "  predictors:\n",
    "  - graph:\n",
    "      children: []\n",
    "      implementation: SKLEARN_SERVER\n",
<<<<<<< HEAD
    "      modelUri: gs://seldon-models/v1.15.0/sklearn/iris\n",
=======
    "      modelUri: gs://seldon-models/v1.16.0-dev/sklearn/iris\n",
>>>>>>> b24d966e
    "      name: classifier\n",
    "      logger:\n",
    "        mode: all\n",
    "    name: default\n",
    "    replicas: 3"
   ]
  },
  {
   "cell_type": "code",
   "execution_count": 56,
   "metadata": {},
   "outputs": [
    {
     "name": "stdout",
     "output_type": "stream",
     "text": [
      "seldondeployment.machinelearning.seldon.io/sklearn configured\n"
     ]
    }
   ],
   "source": [
    "!kubectl apply -f deployment.yaml"
   ]
  },
  {
   "cell_type": "code",
   "execution_count": 57,
   "metadata": {},
   "outputs": [
    {
     "name": "stdout",
     "output_type": "stream",
     "text": [
      "deployment \"sklearn-default-0-classifier\" successfully rolled out\n"
     ]
    }
   ],
   "source": [
    "!kubectl -n seldon rollout status deploy/$(kubectl get deploy -l seldon-deployment-id=sklearn -o jsonpath='{.items[0].metadata.name}')"
   ]
  },
  {
   "cell_type": "markdown",
   "metadata": {},
   "source": [
    "## Create Input Data"
   ]
  },
  {
   "cell_type": "code",
   "execution_count": 58,
   "metadata": {},
   "outputs": [],
   "source": [
    "import os\n",
    "import random\n",
    "\n",
    "random.seed(0)\n",
    "with open(\"input-data.txt\", \"w\") as f:\n",
    "    for _ in range(10000):\n",
    "        data = [random.random() for _ in range(4)]\n",
    "        data = \"[[\" + \", \".join(str(x) for x in data) + \"]]\\n\"\n",
    "        f.write(data)"
   ]
  },
  {
   "cell_type": "code",
   "execution_count": 60,
   "metadata": {},
   "outputs": [],
   "source": [
    "%%bash\n",
    "HDFSCLI_CONFIG=./hdfscli.cfg hdfscli upload input-data.txt /batch-data/input-data.txt"
   ]
  },
  {
   "cell_type": "markdown",
   "metadata": {},
   "source": [
    "## Prepare HDFS config / client image"
   ]
  },
  {
   "cell_type": "markdown",
   "metadata": {},
   "source": [
    "For connecting to the `hdfs` from inside the cluster we will use the same `hdfscli` tool as we used above to put data in there.\n",
    "\n",
    "We will configure `hdfscli` using `hdfscli.cfg` file stored inside kubernetes secret:"
   ]
  },
  {
   "cell_type": "code",
   "execution_count": 61,
   "metadata": {},
   "outputs": [
    {
     "name": "stdout",
     "output_type": "stream",
     "text": [
      "Overwriting hdfs-config.yaml\n"
     ]
    }
   ],
   "source": [
    "%%writefile hdfs-config.yaml\n",
    "apiVersion: v1\n",
    "kind: Secret\n",
    "metadata:\n",
    "  name: seldon-hdfscli-secret-file\n",
    "type: Opaque\n",
    "stringData:\n",
    "  hdfscli.cfg: |\n",
    "    [global]\n",
    "    default.alias = batch\n",
    "\n",
    "    [batch.alias]\n",
    "    url = http://hdfs-httpfs.hdfs-system.svc.cluster.local:14000\n",
    "    user = hdfs"
   ]
  },
  {
   "cell_type": "code",
   "execution_count": 62,
   "metadata": {},
   "outputs": [
    {
     "name": "stdout",
     "output_type": "stream",
     "text": [
      "secret/seldon-hdfscli-secret-file configured\n"
     ]
    }
   ],
   "source": [
    "!kubectl apply -f hdfs-config.yaml"
   ]
  },
  {
   "cell_type": "markdown",
   "metadata": {},
   "source": [
    "For the client image we will use a following minimal Dockerfile"
   ]
  },
  {
   "cell_type": "code",
   "execution_count": 63,
   "metadata": {},
   "outputs": [
    {
     "name": "stdout",
     "output_type": "stream",
     "text": [
      "Overwriting Dockerfile\n"
     ]
    }
   ],
   "source": [
    "%%writefile Dockerfile\n",
    "FROM python:3.8\n",
    "RUN pip install hdfs==2.5.8\n",
    "ENV HDFSCLI_CONFIG /etc/hdfs/hdfscli.cfg"
   ]
  },
  {
   "cell_type": "markdown",
   "metadata": {},
   "source": [
    "That is build and published as `seldonio/hdfscli:1.6.0-dev`"
   ]
  },
  {
   "cell_type": "markdown",
   "metadata": {},
   "source": [
    "## Create Workflow\n",
    "\n",
    "This simple workflow will consist of three stages:\n",
    "- download-input-data\n",
    "- process-batch-inputs\n",
    "- upload-output-data"
   ]
  },
  {
   "cell_type": "code",
   "execution_count": 64,
   "metadata": {},
   "outputs": [
    {
     "name": "stdout",
     "output_type": "stream",
     "text": [
      "Overwriting workflow.yaml\n"
     ]
    }
   ],
   "source": [
    "%%writefile workflow.yaml\n",
    "apiVersion: argoproj.io/v1alpha1\n",
    "kind: Workflow\n",
    "metadata:\n",
    "  name: sklearn-batch-job\n",
    "  namespace: seldon\n",
    "\n",
    "  labels:\n",
    "    deployment-name: sklearn\n",
    "    deployment-kind: SeldonDeployment\n",
    "\n",
    "spec:\n",
    "  volumeClaimTemplates:\n",
    "  - metadata:\n",
    "      name: seldon-job-pvc\n",
    "      namespace: seldon\n",
    "      ownerReferences:\n",
    "      - apiVersion: argoproj.io/v1alpha1\n",
    "        blockOwnerDeletion: true\n",
    "        kind: Workflow\n",
    "        name: '{{workflow.name}}'\n",
    "        uid: '{{workflow.uid}}'\n",
    "    spec:\n",
    "      accessModes:\n",
    "      - ReadWriteOnce\n",
    "      resources:\n",
    "        requests:\n",
    "          storage: 1Gi\n",
    "\n",
    "  volumes:\n",
    "  - name: config\n",
    "    secret:\n",
    "      secretName: seldon-hdfscli-secret-file\n",
    "\n",
    "  arguments:\n",
    "    parameters:\n",
    "    - name: batch_deployment_name\n",
    "      value: sklearn\n",
    "    - name: batch_namespace\n",
    "      value: seldon\n",
    "\n",
    "    - name: input_path\n",
    "      value: /batch-data/input-data.txt\n",
    "    - name: output_path\n",
    "      value: /batch-data/output-data-{{workflow.name}}.txt\n",
    "\n",
    "    - name: batch_gateway_type\n",
    "      value: istio\n",
    "    - name: batch_gateway_endpoint\n",
    "      value: istio-ingressgateway.istio-system.svc.cluster.local\n",
    "    - name: batch_transport_protocol\n",
    "      value: rest\n",
    "    - name: workers\n",
    "      value: \"10\"\n",
    "    - name: retries\n",
    "      value: \"3\"\n",
    "    - name: data_type\n",
    "      value: data\n",
    "    - name: payload_type\n",
    "      value: ndarray\n",
    "\n",
    "  entrypoint: seldon-batch-process\n",
    "\n",
    "  templates:\n",
    "  - name: seldon-batch-process\n",
    "    steps:\n",
    "    - - arguments: {}\n",
    "        name: download-input-data\n",
    "        template: download-input-data\n",
    "    - - arguments: {}\n",
    "        name: process-batch-inputs\n",
    "        template: process-batch-inputs\n",
    "    - - arguments: {}\n",
    "        name: upload-output-data\n",
    "        template: upload-output-data\n",
    "\n",
    "  - name: download-input-data\n",
    "    script:\n",
    "      image: seldonio/hdfscli:1.6.0-dev\n",
    "      volumeMounts:\n",
    "      - mountPath: /assets\n",
    "        name: seldon-job-pvc\n",
    "\n",
    "      - mountPath: /etc/hdfs\n",
    "        name: config\n",
    "        readOnly: true\n",
    "\n",
    "      env:\n",
    "      - name: INPUT_DATA_PATH\n",
    "        value: '{{workflow.parameters.input_path}}'\n",
    "\n",
    "      - name: HDFSCLI_CONFIG\n",
    "        value: /etc/hdfs/hdfscli.cfg\n",
    "\n",
    "      command: [sh]\n",
    "      source: |\n",
    "        hdfscli download ${INPUT_DATA_PATH} /assets/input-data.txt\n",
    "\n",
    "  - name: process-batch-inputs\n",
    "    container:\n",
<<<<<<< HEAD
    "      image: seldonio/seldon-core-s2i-python37:1.15.0\n",
=======
    "      image: seldonio/seldon-core-s2i-python37:1.16.0-dev\n",
>>>>>>> b24d966e
    "\n",
    "      volumeMounts:\n",
    "      - mountPath: /assets\n",
    "        name: seldon-job-pvc\n",
    "\n",
    "      env:\n",
    "      - name: SELDON_BATCH_DEPLOYMENT_NAME\n",
    "        value: '{{workflow.parameters.batch_deployment_name}}'\n",
    "      - name: SELDON_BATCH_NAMESPACE\n",
    "        value: '{{workflow.parameters.batch_namespace}}'\n",
    "      - name: SELDON_BATCH_GATEWAY_TYPE\n",
    "        value: '{{workflow.parameters.batch_gateway_type}}'\n",
    "      - name: SELDON_BATCH_HOST\n",
    "        value: '{{workflow.parameters.batch_gateway_endpoint}}'\n",
    "      - name: SELDON_BATCH_TRANSPORT\n",
    "        value: '{{workflow.parameters.batch_transport_protocol}}'\n",
    "      - name: SELDON_BATCH_DATA_TYPE\n",
    "        value: '{{workflow.parameters.data_type}}'\n",
    "      - name: SELDON_BATCH_PAYLOAD_TYPE\n",
    "        value: '{{workflow.parameters.payload_type}}'\n",
    "      - name: SELDON_BATCH_WORKERS\n",
    "        value: '{{workflow.parameters.workers}}'\n",
    "      - name: SELDON_BATCH_RETRIES\n",
    "        value: '{{workflow.parameters.retries}}'\n",
    "      - name: SELDON_BATCH_INPUT_DATA_PATH\n",
    "        value: /assets/input-data.txt\n",
    "      - name: SELDON_BATCH_OUTPUT_DATA_PATH\n",
    "        value: /assets/output-data.txt\n",
    "\n",
    "      command: [seldon-batch-processor]\n",
    "      args: [--benchmark]\n",
    "\n",
    "\n",
    "  - name: upload-output-data\n",
    "    script:\n",
    "      image: seldonio/hdfscli:1.6.0-dev\n",
    "      volumeMounts:\n",
    "      - mountPath: /assets\n",
    "        name: seldon-job-pvc\n",
    "\n",
    "      - mountPath: /etc/hdfs\n",
    "        name: config\n",
    "        readOnly: true\n",
    "\n",
    "      env:\n",
    "      - name: OUTPUT_DATA_PATH\n",
    "        value: '{{workflow.parameters.output_path}}'\n",
    "\n",
    "      - name: HDFSCLI_CONFIG\n",
    "        value: /etc/hdfs/hdfscli.cfg\n",
    "\n",
    "      command: [sh]\n",
    "      source: |\n",
    "        hdfscli upload /assets/output-data.txt ${OUTPUT_DATA_PATH}"
   ]
  },
  {
   "cell_type": "code",
   "execution_count": 67,
   "metadata": {},
   "outputs": [
    {
     "name": "stdout",
     "output_type": "stream",
     "text": [
      "Name:                sklearn-batch-job\n",
      "Namespace:           seldon\n",
      "ServiceAccount:      workflow\n",
      "Status:              Pending\n",
      "Created:             Thu Jan 14 18:36:52 +0000 (now)\n",
      "Progress:            \n",
      "Parameters:          \n",
      "  batch_deployment_name: sklearn\n",
      "  batch_namespace:   seldon\n",
      "  input_path:        /batch-data/input-data.txt\n",
      "  output_path:       /batch-data/output-data-{{workflow.name}}.txt\n",
      "  batch_gateway_type: istio\n",
      "  batch_gateway_endpoint: istio-ingressgateway.istio-system.svc.cluster.local\n",
      "  batch_transport_protocol: rest\n",
      "  workers:           10\n",
      "  retries:           3\n",
      "  data_type:         data\n",
      "  payload_type:      ndarray\n"
     ]
    }
   ],
   "source": [
    "!argo submit --serviceaccount workflow workflow.yaml"
   ]
  },
  {
   "cell_type": "code",
   "execution_count": 68,
   "metadata": {},
   "outputs": [
    {
     "name": "stdout",
     "output_type": "stream",
     "text": [
      "NAME                STATUS    AGE   DURATION   PRIORITY\n",
      "sklearn-batch-job   Running   1s    1s         0\n"
     ]
    }
   ],
   "source": [
    "!argo list"
   ]
  },
  {
   "cell_type": "code",
   "execution_count": 72,
   "metadata": {},
   "outputs": [
    {
     "name": "stdout",
     "output_type": "stream",
     "text": [
      "Name:                sklearn-batch-job\n",
      "Namespace:           seldon\n",
      "ServiceAccount:      workflow\n",
      "Status:              Running\n",
      "Created:             Thu Jan 14 18:36:52 +0000 (39 seconds ago)\n",
      "Started:             Thu Jan 14 18:36:52 +0000 (39 seconds ago)\n",
      "Duration:            39 seconds\n",
      "Progress:            1/2\n",
      "ResourcesDuration:   1s*(100Mi memory),1s*(1 cpu)\n",
      "Parameters:          \n",
      "  batch_deployment_name: sklearn\n",
      "  batch_namespace:   seldon\n",
      "  input_path:        /batch-data/input-data.txt\n",
      "  output_path:       /batch-data/output-data-{{workflow.name}}.txt\n",
      "  batch_gateway_type: istio\n",
      "  batch_gateway_endpoint: istio-ingressgateway.istio-system.svc.cluster.local\n",
      "  batch_transport_protocol: rest\n",
      "  workers:           10\n",
      "  retries:           3\n",
      "  data_type:         data\n",
      "  payload_type:      ndarray\n",
      "\n",
      "\u001b[39mSTEP\u001b[0m                         TEMPLATE              PODNAME                       DURATION  MESSAGE\n",
      " \u001b[36m●\u001b[0m sklearn-batch-job         seldon-batch-process                                            \n",
      " ├───\u001b[32m✔\u001b[0m download-input-data   download-input-data   sklearn-batch-job-2227322232  6s          \n",
      " └───\u001b[36m●\u001b[0m process-batch-inputs  process-batch-inputs  sklearn-batch-job-2877616693  29s         \n"
     ]
    }
   ],
   "source": [
    "!argo get sklearn-batch-job"
   ]
  },
  {
   "cell_type": "code",
   "execution_count": 75,
   "metadata": {},
   "outputs": [
    {
     "name": "stdout",
     "output_type": "stream",
     "text": [
      "\u001b[35msklearn-batch-job-2877616693: 2021-01-14 18:37:05,000 - batch_processor.py:167 - INFO:  Processed instances: 100\u001b[0m\n",
      "\u001b[35msklearn-batch-job-2877616693: 2021-01-14 18:37:05,417 - batch_processor.py:167 - INFO:  Processed instances: 200\u001b[0m\n",
      "\u001b[35msklearn-batch-job-2877616693: 2021-01-14 18:37:06,213 - batch_processor.py:167 - INFO:  Processed instances: 300\u001b[0m\n",
      "\u001b[35msklearn-batch-job-2877616693: 2021-01-14 18:37:06,642 - batch_processor.py:167 - INFO:  Processed instances: 400\u001b[0m\n",
      "\u001b[35msklearn-batch-job-2877616693: 2021-01-14 18:37:06,974 - batch_processor.py:167 - INFO:  Processed instances: 500\u001b[0m\n",
      "\u001b[35msklearn-batch-job-2877616693: 2021-01-14 18:37:07,278 - batch_processor.py:167 - INFO:  Processed instances: 600\u001b[0m\n",
      "\u001b[35msklearn-batch-job-2877616693: 2021-01-14 18:37:07,628 - batch_processor.py:167 - INFO:  Processed instances: 700\u001b[0m\n",
      "\u001b[35msklearn-batch-job-2877616693: 2021-01-14 18:37:08,378 - batch_processor.py:167 - INFO:  Processed instances: 800\u001b[0m\n",
      "\u001b[35msklearn-batch-job-2877616693: 2021-01-14 18:37:09,003 - batch_processor.py:167 - INFO:  Processed instances: 900\u001b[0m\n",
      "\u001b[35msklearn-batch-job-2877616693: 2021-01-14 18:37:09,337 - batch_processor.py:167 - INFO:  Processed instances: 1000\u001b[0m\n",
      "\u001b[35msklearn-batch-job-2877616693: 2021-01-14 18:37:09,697 - batch_processor.py:167 - INFO:  Processed instances: 1100\u001b[0m\n",
      "\u001b[35msklearn-batch-job-2877616693: 2021-01-14 18:37:10,014 - batch_processor.py:167 - INFO:  Processed instances: 1200\u001b[0m\n",
      "\u001b[35msklearn-batch-job-2877616693: 2021-01-14 18:37:10,349 - batch_processor.py:167 - INFO:  Processed instances: 1300\u001b[0m\n",
      "\u001b[35msklearn-batch-job-2877616693: 2021-01-14 18:37:10,843 - batch_processor.py:167 - INFO:  Processed instances: 1400\u001b[0m\n",
      "\u001b[35msklearn-batch-job-2877616693: 2021-01-14 18:37:11,207 - batch_processor.py:167 - INFO:  Processed instances: 1500\u001b[0m\n",
      "\u001b[35msklearn-batch-job-2877616693: 2021-01-14 18:37:11,562 - batch_processor.py:167 - INFO:  Processed instances: 1600\u001b[0m\n",
      "\u001b[35msklearn-batch-job-2877616693: 2021-01-14 18:37:11,975 - batch_processor.py:167 - INFO:  Processed instances: 1700\u001b[0m\n",
      "\u001b[35msklearn-batch-job-2877616693: 2021-01-14 18:37:12,350 - batch_processor.py:167 - INFO:  Processed instances: 1800\u001b[0m\n",
      "\u001b[35msklearn-batch-job-2877616693: 2021-01-14 18:37:12,783 - batch_processor.py:167 - INFO:  Processed instances: 1900\u001b[0m\n",
      "\u001b[35msklearn-batch-job-2877616693: 2021-01-14 18:37:13,139 - batch_processor.py:167 - INFO:  Processed instances: 2000\u001b[0m\n",
      "\u001b[35msklearn-batch-job-2877616693: 2021-01-14 18:37:13,563 - batch_processor.py:167 - INFO:  Processed instances: 2100\u001b[0m\n",
      "\u001b[35msklearn-batch-job-2877616693: 2021-01-14 18:37:13,928 - batch_processor.py:167 - INFO:  Processed instances: 2200\u001b[0m\n",
      "\u001b[35msklearn-batch-job-2877616693: 2021-01-14 18:37:14,352 - batch_processor.py:167 - INFO:  Processed instances: 2300\u001b[0m\n",
      "\u001b[35msklearn-batch-job-2877616693: 2021-01-14 18:37:14,699 - batch_processor.py:167 - INFO:  Processed instances: 2400\u001b[0m\n",
      "\u001b[35msklearn-batch-job-2877616693: 2021-01-14 18:37:15,042 - batch_processor.py:167 - INFO:  Processed instances: 2500\u001b[0m\n",
      "\u001b[35msklearn-batch-job-2877616693: 2021-01-14 18:37:15,701 - batch_processor.py:167 - INFO:  Processed instances: 2600\u001b[0m\n",
      "\u001b[35msklearn-batch-job-2877616693: 2021-01-14 18:37:16,124 - batch_processor.py:167 - INFO:  Processed instances: 2700\u001b[0m\n",
      "\u001b[35msklearn-batch-job-2877616693: 2021-01-14 18:37:16,748 - batch_processor.py:167 - INFO:  Processed instances: 2800\u001b[0m\n",
      "\u001b[35msklearn-batch-job-2877616693: 2021-01-14 18:37:17,300 - batch_processor.py:167 - INFO:  Processed instances: 2900\u001b[0m\n",
      "\u001b[35msklearn-batch-job-2877616693: 2021-01-14 18:37:17,904 - batch_processor.py:167 - INFO:  Processed instances: 3000\u001b[0m\n",
      "\u001b[35msklearn-batch-job-2877616693: 2021-01-14 18:37:18,454 - batch_processor.py:167 - INFO:  Processed instances: 3100\u001b[0m\n",
      "\u001b[35msklearn-batch-job-2877616693: 2021-01-14 18:37:18,823 - batch_processor.py:167 - INFO:  Processed instances: 3200\u001b[0m\n",
      "\u001b[35msklearn-batch-job-2877616693: 2021-01-14 18:37:19,236 - batch_processor.py:167 - INFO:  Processed instances: 3300\u001b[0m\n",
      "\u001b[35msklearn-batch-job-2877616693: 2021-01-14 18:37:19,586 - batch_processor.py:167 - INFO:  Processed instances: 3400\u001b[0m\n",
      "\u001b[35msklearn-batch-job-2877616693: 2021-01-14 18:37:20,317 - batch_processor.py:167 - INFO:  Processed instances: 3500\u001b[0m\n",
      "\u001b[35msklearn-batch-job-2877616693: 2021-01-14 18:37:20,948 - batch_processor.py:167 - INFO:  Processed instances: 3600\u001b[0m\n",
      "\u001b[35msklearn-batch-job-2877616693: 2021-01-14 18:37:21,356 - batch_processor.py:167 - INFO:  Processed instances: 3700\u001b[0m\n",
      "\u001b[35msklearn-batch-job-2877616693: 2021-01-14 18:37:21,851 - batch_processor.py:167 - INFO:  Processed instances: 3800\u001b[0m\n",
      "\u001b[35msklearn-batch-job-2877616693: 2021-01-14 18:37:22,205 - batch_processor.py:167 - INFO:  Processed instances: 3900\u001b[0m\n",
      "\u001b[35msklearn-batch-job-2877616693: 2021-01-14 18:37:22,553 - batch_processor.py:167 - INFO:  Processed instances: 4000\u001b[0m\n",
      "\u001b[35msklearn-batch-job-2877616693: 2021-01-14 18:37:23,051 - batch_processor.py:167 - INFO:  Processed instances: 4100\u001b[0m\n",
      "\u001b[35msklearn-batch-job-2877616693: 2021-01-14 18:37:23,557 - batch_processor.py:167 - INFO:  Processed instances: 4200\u001b[0m\n",
      "\u001b[35msklearn-batch-job-2877616693: 2021-01-14 18:37:24,016 - batch_processor.py:167 - INFO:  Processed instances: 4300\u001b[0m\n",
      "\u001b[35msklearn-batch-job-2877616693: 2021-01-14 18:37:24,350 - batch_processor.py:167 - INFO:  Processed instances: 4400\u001b[0m\n",
      "\u001b[35msklearn-batch-job-2877616693: 2021-01-14 18:37:24,883 - batch_processor.py:167 - INFO:  Processed instances: 4500\u001b[0m\n",
      "\u001b[35msklearn-batch-job-2877616693: 2021-01-14 18:37:25,295 - batch_processor.py:167 - INFO:  Processed instances: 4600\u001b[0m\n",
      "\u001b[35msklearn-batch-job-2877616693: 2021-01-14 18:37:25,669 - batch_processor.py:167 - INFO:  Processed instances: 4700\u001b[0m\n",
      "\u001b[35msklearn-batch-job-2877616693: 2021-01-14 18:37:26,055 - batch_processor.py:167 - INFO:  Processed instances: 4800\u001b[0m\n",
      "\u001b[35msklearn-batch-job-2877616693: 2021-01-14 18:37:26,795 - batch_processor.py:167 - INFO:  Processed instances: 4900\u001b[0m\n",
      "\u001b[35msklearn-batch-job-2877616693: 2021-01-14 18:37:27,462 - batch_processor.py:167 - INFO:  Processed instances: 5000\u001b[0m\n",
      "\u001b[35msklearn-batch-job-2877616693: 2021-01-14 18:37:27,887 - batch_processor.py:167 - INFO:  Processed instances: 5100\u001b[0m\n",
      "\u001b[35msklearn-batch-job-2877616693: 2021-01-14 18:37:28,332 - batch_processor.py:167 - INFO:  Processed instances: 5200\u001b[0m\n",
      "\u001b[35msklearn-batch-job-2877616693: 2021-01-14 18:37:28,742 - batch_processor.py:167 - INFO:  Processed instances: 5300\u001b[0m\n",
      "\u001b[35msklearn-batch-job-2877616693: 2021-01-14 18:37:29,069 - batch_processor.py:167 - INFO:  Processed instances: 5400\u001b[0m\n",
      "\u001b[35msklearn-batch-job-2877616693: 2021-01-14 18:37:29,443 - batch_processor.py:167 - INFO:  Processed instances: 5500\u001b[0m\n",
      "\u001b[35msklearn-batch-job-2877616693: 2021-01-14 18:37:29,840 - batch_processor.py:167 - INFO:  Processed instances: 5600\u001b[0m\n",
      "\u001b[35msklearn-batch-job-2877616693: 2021-01-14 18:37:30,235 - batch_processor.py:167 - INFO:  Processed instances: 5700\u001b[0m\n",
      "\u001b[35msklearn-batch-job-2877616693: 2021-01-14 18:37:30,578 - batch_processor.py:167 - INFO:  Processed instances: 5800\u001b[0m\n",
      "\u001b[35msklearn-batch-job-2877616693: 2021-01-14 18:37:31,024 - batch_processor.py:167 - INFO:  Processed instances: 5900\u001b[0m\n",
      "\u001b[35msklearn-batch-job-2877616693: 2021-01-14 18:37:31,381 - batch_processor.py:167 - INFO:  Processed instances: 6000\u001b[0m\n",
      "\u001b[35msklearn-batch-job-2877616693: 2021-01-14 18:37:31,847 - batch_processor.py:167 - INFO:  Processed instances: 6100\u001b[0m\n",
      "\u001b[35msklearn-batch-job-2877616693: 2021-01-14 18:37:32,239 - batch_processor.py:167 - INFO:  Processed instances: 6200\u001b[0m\n",
      "\u001b[35msklearn-batch-job-2877616693: 2021-01-14 18:37:32,603 - batch_processor.py:167 - INFO:  Processed instances: 6300\u001b[0m\n",
      "\u001b[35msklearn-batch-job-2877616693: 2021-01-14 18:37:33,080 - batch_processor.py:167 - INFO:  Processed instances: 6400\u001b[0m\n",
      "\u001b[35msklearn-batch-job-2877616693: 2021-01-14 18:37:33,567 - batch_processor.py:167 - INFO:  Processed instances: 6500\u001b[0m\n",
      "\u001b[35msklearn-batch-job-2877616693: 2021-01-14 18:37:34,043 - batch_processor.py:167 - INFO:  Processed instances: 6600\u001b[0m\n",
      "\u001b[35msklearn-batch-job-2877616693: 2021-01-14 18:37:34,444 - batch_processor.py:167 - INFO:  Processed instances: 6700\u001b[0m\n",
      "\u001b[35msklearn-batch-job-2877616693: 2021-01-14 18:37:34,812 - batch_processor.py:167 - INFO:  Processed instances: 6800\u001b[0m\n",
      "\u001b[35msklearn-batch-job-2877616693: 2021-01-14 18:37:35,148 - batch_processor.py:167 - INFO:  Processed instances: 6900\u001b[0m\n",
      "\u001b[35msklearn-batch-job-2877616693: 2021-01-14 18:37:35,519 - batch_processor.py:167 - INFO:  Processed instances: 7000\u001b[0m\n",
      "\u001b[35msklearn-batch-job-2877616693: 2021-01-14 18:37:35,873 - batch_processor.py:167 - INFO:  Processed instances: 7100\u001b[0m\n",
      "\u001b[35msklearn-batch-job-2877616693: 2021-01-14 18:37:36,278 - batch_processor.py:167 - INFO:  Processed instances: 7200\u001b[0m\n",
      "\u001b[35msklearn-batch-job-2877616693: 2021-01-14 18:37:36,694 - batch_processor.py:167 - INFO:  Processed instances: 7300\u001b[0m\n",
      "\u001b[35msklearn-batch-job-2877616693: 2021-01-14 18:37:37,061 - batch_processor.py:167 - INFO:  Processed instances: 7400\u001b[0m\n",
      "\u001b[35msklearn-batch-job-2877616693: 2021-01-14 18:37:37,509 - batch_processor.py:167 - INFO:  Processed instances: 7500\u001b[0m\n",
      "\u001b[35msklearn-batch-job-2877616693: 2021-01-14 18:37:37,865 - batch_processor.py:167 - INFO:  Processed instances: 7600\u001b[0m\n",
      "\u001b[35msklearn-batch-job-2877616693: 2021-01-14 18:37:38,211 - batch_processor.py:167 - INFO:  Processed instances: 7700\u001b[0m\n",
      "\u001b[35msklearn-batch-job-2877616693: 2021-01-14 18:37:38,590 - batch_processor.py:167 - INFO:  Processed instances: 7800\u001b[0m\n",
      "\u001b[35msklearn-batch-job-2877616693: 2021-01-14 18:37:39,028 - batch_processor.py:167 - INFO:  Processed instances: 7900\u001b[0m\n",
      "\u001b[35msklearn-batch-job-2877616693: 2021-01-14 18:37:39,419 - batch_processor.py:167 - INFO:  Processed instances: 8000\u001b[0m\n",
      "\u001b[35msklearn-batch-job-2877616693: 2021-01-14 18:37:39,910 - batch_processor.py:167 - INFO:  Processed instances: 8100\u001b[0m\n",
      "\u001b[35msklearn-batch-job-2877616693: 2021-01-14 18:37:40,532 - batch_processor.py:167 - INFO:  Processed instances: 8200\u001b[0m\n",
      "\u001b[35msklearn-batch-job-2877616693: 2021-01-14 18:37:41,022 - batch_processor.py:167 - INFO:  Processed instances: 8300\u001b[0m\n",
      "\u001b[35msklearn-batch-job-2877616693: 2021-01-14 18:37:41,436 - batch_processor.py:167 - INFO:  Processed instances: 8400\u001b[0m\n",
      "\u001b[35msklearn-batch-job-2877616693: 2021-01-14 18:37:41,800 - batch_processor.py:167 - INFO:  Processed instances: 8500\u001b[0m\n",
      "\u001b[35msklearn-batch-job-2877616693: 2021-01-14 18:37:42,238 - batch_processor.py:167 - INFO:  Processed instances: 8600\u001b[0m\n",
      "\u001b[35msklearn-batch-job-2877616693: 2021-01-14 18:37:42,704 - batch_processor.py:167 - INFO:  Processed instances: 8700\u001b[0m\n",
      "\u001b[35msklearn-batch-job-2877616693: 2021-01-14 18:37:43,079 - batch_processor.py:167 - INFO:  Processed instances: 8800\u001b[0m\n",
      "\u001b[35msklearn-batch-job-2877616693: 2021-01-14 18:37:43,712 - batch_processor.py:167 - INFO:  Processed instances: 8900\u001b[0m\n",
      "\u001b[35msklearn-batch-job-2877616693: 2021-01-14 18:37:44,075 - batch_processor.py:167 - INFO:  Processed instances: 9000\u001b[0m\n",
      "\u001b[35msklearn-batch-job-2877616693: 2021-01-14 18:37:44,459 - batch_processor.py:167 - INFO:  Processed instances: 9100\u001b[0m\n",
      "\u001b[35msklearn-batch-job-2877616693: 2021-01-14 18:37:44,806 - batch_processor.py:167 - INFO:  Processed instances: 9200\u001b[0m\n",
      "\u001b[35msklearn-batch-job-2877616693: 2021-01-14 18:37:45,344 - batch_processor.py:167 - INFO:  Processed instances: 9300\u001b[0m\n",
      "\u001b[35msklearn-batch-job-2877616693: 2021-01-14 18:37:45,764 - batch_processor.py:167 - INFO:  Processed instances: 9400\u001b[0m\n",
      "\u001b[35msklearn-batch-job-2877616693: 2021-01-14 18:37:46,110 - batch_processor.py:167 - INFO:  Processed instances: 9500\u001b[0m\n",
      "\u001b[35msklearn-batch-job-2877616693: 2021-01-14 18:37:46,547 - batch_processor.py:167 - INFO:  Processed instances: 9600\u001b[0m\n",
      "\u001b[35msklearn-batch-job-2877616693: 2021-01-14 18:37:46,987 - batch_processor.py:167 - INFO:  Processed instances: 9700\u001b[0m\n",
      "\u001b[35msklearn-batch-job-2877616693: 2021-01-14 18:37:47,371 - batch_processor.py:167 - INFO:  Processed instances: 9800\u001b[0m\n",
      "\u001b[35msklearn-batch-job-2877616693: 2021-01-14 18:37:47,905 - batch_processor.py:167 - INFO:  Processed instances: 9900\u001b[0m\n",
      "\u001b[35msklearn-batch-job-2877616693: 2021-01-14 18:37:48,289 - batch_processor.py:167 - INFO:  Processed instances: 10000\u001b[0m\n",
      "\u001b[35msklearn-batch-job-2877616693: 2021-01-14 18:37:48,290 - batch_processor.py:168 - INFO:  Total processed instances: 10000\u001b[0m\n",
      "\u001b[35msklearn-batch-job-2877616693: 2021-01-14 18:37:48,290 - batch_processor.py:116 - INFO:  Elapsed time: 43.7087140083313\u001b[0m\n"
     ]
    }
   ],
   "source": [
    "!argo logs sklearn-batch-job"
   ]
  },
  {
   "cell_type": "markdown",
   "metadata": {},
   "source": [
    "## Pull output-data from hdfs"
   ]
  },
  {
   "cell_type": "code",
   "execution_count": 77,
   "metadata": {},
   "outputs": [],
   "source": [
    "%%bash\n",
    "HDFSCLI_CONFIG=./hdfscli.cfg hdfscli download /batch-data/output-data-sklearn-batch-job.txt output-data.txt"
   ]
  },
  {
   "cell_type": "code",
   "execution_count": 78,
   "metadata": {},
   "outputs": [
    {
     "name": "stdout",
     "output_type": "stream",
     "text": [
      "{\"data\": {\"names\": [\"t:0\", \"t:1\", \"t:2\"], \"ndarray\": [[0.49551509682202705, 0.4192462053867995, 0.08523869779117352]]}, \"meta\": {\"requestPath\": {\"classifier\": \"seldonio/sklearnserver:1.6.0-dev\"}, \"tags\": {\"tags\": {\"batch_id\": \"409a3f56-5697-11eb-be58-06ee7f9820ec\", \"batch_index\": 0.0, \"batch_instance_id\": \"409ad222-5697-11eb-90de-06ee7f9820ec\"}}}}\n",
      "{\"data\": {\"names\": [\"t:0\", \"t:1\", \"t:2\"], \"ndarray\": [[0.14889581912569078, 0.40048258722097885, 0.45062159365333043]]}, \"meta\": {\"requestPath\": {\"classifier\": \"seldonio/sklearnserver:1.6.0-dev\"}, \"tags\": {\"tags\": {\"batch_id\": \"409a3f56-5697-11eb-be58-06ee7f9820ec\", \"batch_index\": 10.0, \"batch_instance_id\": \"409d56e6-5697-11eb-90de-06ee7f9820ec\"}}}}\n",
      "{\"data\": {\"names\": [\"t:0\", \"t:1\", \"t:2\"], \"ndarray\": [[0.1859090109477526, 0.46433848375587844, 0.349752505296369]]}, \"meta\": {\"requestPath\": {\"classifier\": \"seldonio/sklearnserver:1.6.0-dev\"}, \"tags\": {\"tags\": {\"batch_id\": \"409a3f56-5697-11eb-be58-06ee7f9820ec\", \"batch_index\": 1.0, \"batch_instance_id\": \"409ad68c-5697-11eb-90de-06ee7f9820ec\"}}}}\n",
      "{\"data\": {\"names\": [\"t:0\", \"t:1\", \"t:2\"], \"ndarray\": [[0.35453094061556073, 0.3866773326679568, 0.2587917267164825]]}, \"meta\": {\"requestPath\": {\"classifier\": \"seldonio/sklearnserver:1.6.0-dev\"}, \"tags\": {\"tags\": {\"batch_id\": \"409a3f56-5697-11eb-be58-06ee7f9820ec\", \"batch_index\": 3.0, \"batch_instance_id\": \"409bb106-5697-11eb-90de-06ee7f9820ec\"}}}}\n",
      "{\"data\": {\"names\": [\"t:0\", \"t:1\", \"t:2\"], \"ndarray\": [[0.14218706541271167, 0.2726759160836421, 0.5851370185036463]]}, \"meta\": {\"requestPath\": {\"classifier\": \"seldonio/sklearnserver:1.6.0-dev\"}, \"tags\": {\"tags\": {\"batch_id\": \"409a3f56-5697-11eb-be58-06ee7f9820ec\", \"batch_index\": 13.0, \"batch_instance_id\": \"409dabc8-5697-11eb-90de-06ee7f9820ec\"}}}}\n",
      "{\"data\": {\"names\": [\"t:0\", \"t:1\", \"t:2\"], \"ndarray\": [[0.15720251854631545, 0.3840752321558323, 0.45872224929785227]]}, \"meta\": {\"requestPath\": {\"classifier\": \"seldonio/sklearnserver:1.6.0-dev\"}, \"tags\": {\"tags\": {\"batch_id\": \"409a3f56-5697-11eb-be58-06ee7f9820ec\", \"batch_index\": 2.0, \"batch_instance_id\": \"409b7362-5697-11eb-90de-06ee7f9820ec\"}}}}\n",
      "{\"data\": {\"names\": [\"t:0\", \"t:1\", \"t:2\"], \"ndarray\": [[0.1808891729172985, 0.32704139903027096, 0.49206942805243054]]}, \"meta\": {\"requestPath\": {\"classifier\": \"seldonio/sklearnserver:1.6.0-dev\"}, \"tags\": {\"tags\": {\"batch_id\": \"409a3f56-5697-11eb-be58-06ee7f9820ec\", \"batch_index\": 14.0, \"batch_instance_id\": \"409dac86-5697-11eb-90de-06ee7f9820ec\"}}}}\n",
      "{\"data\": {\"names\": [\"t:0\", \"t:1\", \"t:2\"], \"ndarray\": [[0.14218974549047703, 0.41059890080264444, 0.4472113537068785]]}, \"meta\": {\"requestPath\": {\"classifier\": \"seldonio/sklearnserver:1.6.0-dev\"}, \"tags\": {\"tags\": {\"batch_id\": \"409a3f56-5697-11eb-be58-06ee7f9820ec\", \"batch_index\": 15.0, \"batch_instance_id\": \"409de20a-5697-11eb-90de-06ee7f9820ec\"}}}}\n",
      "{\"data\": {\"names\": [\"t:0\", \"t:1\", \"t:2\"], \"ndarray\": [[0.2643002677975754, 0.44720843507174224, 0.28849129713068233]]}, \"meta\": {\"requestPath\": {\"classifier\": \"seldonio/sklearnserver:1.6.0-dev\"}, \"tags\": {\"tags\": {\"batch_id\": \"409a3f56-5697-11eb-be58-06ee7f9820ec\", \"batch_index\": 16.0, \"batch_instance_id\": \"409dfe98-5697-11eb-90de-06ee7f9820ec\"}}}}\n",
      "{\"data\": {\"names\": [\"t:0\", \"t:1\", \"t:2\"], \"ndarray\": [[0.2975075875929912, 0.25439317776178244, 0.44809923464522644]]}, \"meta\": {\"requestPath\": {\"classifier\": \"seldonio/sklearnserver:1.6.0-dev\"}, \"tags\": {\"tags\": {\"batch_id\": \"409a3f56-5697-11eb-be58-06ee7f9820ec\", \"batch_index\": 4.0, \"batch_instance_id\": \"409c3a2c-5697-11eb-90de-06ee7f9820ec\"}}}}\n"
     ]
    }
   ],
   "source": [
    "!head output-data.txt"
   ]
  },
  {
   "cell_type": "code",
   "execution_count": 79,
   "metadata": {},
   "outputs": [
    {
     "name": "stdout",
     "output_type": "stream",
     "text": [
      "seldondeployment.machinelearning.seldon.io \"sklearn\" deleted\n"
     ]
    }
   ],
   "source": [
    "!kubectl delete -f deployment.yaml"
   ]
  },
  {
   "cell_type": "code",
   "execution_count": 80,
   "metadata": {},
   "outputs": [
    {
     "name": "stdout",
     "output_type": "stream",
     "text": [
      "Workflow 'sklearn-batch-job' deleted\n"
     ]
    }
   ],
   "source": [
    "!argo delete sklearn-batch-job"
   ]
  }
 ],
 "metadata": {
  "kernelspec": {
   "display_name": "Python 3",
   "language": "python",
   "name": "python3"
  },
  "language_info": {
   "codemirror_mode": {
    "name": "ipython",
    "version": 3
   },
   "file_extension": ".py",
   "mimetype": "text/x-python",
   "name": "python",
   "nbconvert_exporter": "python",
   "pygments_lexer": "ipython3",
   "version": "3.7.9"
  }
 },
 "nbformat": 4,
 "nbformat_minor": 4
}<|MERGE_RESOLUTION|>--- conflicted
+++ resolved
@@ -237,11 +237,7 @@
     "  - graph:\n",
     "      children: []\n",
     "      implementation: SKLEARN_SERVER\n",
-<<<<<<< HEAD
-    "      modelUri: gs://seldon-models/v1.15.0/sklearn/iris\n",
-=======
     "      modelUri: gs://seldon-models/v1.16.0-dev/sklearn/iris\n",
->>>>>>> b24d966e
     "      name: classifier\n",
     "      logger:\n",
     "        mode: all\n",
@@ -540,11 +536,7 @@
     "\n",
     "  - name: process-batch-inputs\n",
     "    container:\n",
-<<<<<<< HEAD
-    "      image: seldonio/seldon-core-s2i-python37:1.15.0\n",
-=======
     "      image: seldonio/seldon-core-s2i-python37:1.16.0-dev\n",
->>>>>>> b24d966e
     "\n",
     "      volumeMounts:\n",
     "      - mountPath: /assets\n",
