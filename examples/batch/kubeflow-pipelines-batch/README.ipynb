--- conflicted
+++ resolved
@@ -284,11 +284,7 @@
     "\n",
     "    batch_process_step = dsl.ContainerOp(\n",
     "        name='data_downloader',\n",
-<<<<<<< HEAD
-    "        image='seldonio/seldon-core-s2i-python37:1.2.0
-=======
     "        image='seldonio/seldon-core-s2i-python37:1.2.1-dev
->>>>>>> abf55701
     "        command=\"seldon-batch-processor\",\n",
     "        arguments=[\n",
     "            \"--deployment-name\", \"{{workflow.name}}\",\n",
