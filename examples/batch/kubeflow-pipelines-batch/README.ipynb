{
 "cells": [
  {
   "cell_type": "markdown",
   "metadata": {},
   "source": [
    "# Batch processing with Kubeflow Pipelines\n",
    "In this notebook we will dive into how you can run batch processing with Kubeflow Pipelines and Seldon Core.\n",
    "\n",
    "Dependencies:\n",
    "* Seldon core installed as per the docs with [Istio Ingress](https://docs.seldon.io/projects/seldon-core/en/latest/workflow/install.html#install-seldon-core-with-helm)\n",
    "* Kubeflow Pipelines installed (installation instructions in this notebook)\n",
    "\n",
    "![kubeflow-pipeline](assets/kubeflow-pipeline.jpg)\n",
    "\n",
    "### Kubeflow Pipelines Setup\n",
    "\n",
    "Setup the pipeline in your current cluster:"
   ]
  },
  {
   "cell_type": "code",
   "execution_count": null,
   "metadata": {},
   "outputs": [],
   "source": [
    "%%bash\n",
    "export PIPELINE_VERSION=0.5.1\n",
    "kubectl apply -k github.com/kubeflow/pipelines/manifests/kustomize/cluster-scoped-resources?ref=$PIPELINE_VERSION\n",
    "kubectl wait --for condition=established --timeout=60s crd/applications.app.k8s.io\n",
    "kubectl apply -k github.com/kubeflow/pipelines/manifests/kustomize/env/dev?ref=$PIPELINE_VERSION"
   ]
  },
  {
   "cell_type": "markdown",
   "metadata": {},
   "source": [
    "We also install the Python Library so we can create our pipeline:"
   ]
  },
  {
   "cell_type": "code",
   "execution_count": null,
   "metadata": {},
   "outputs": [],
   "source": [
    "pip install kfp==0.5.1"
   ]
  },
  {
   "cell_type": "markdown",
   "metadata": {},
   "source": [
    "### Add Batch Data\n",
    "\n",
    "In order to run our batch job we will need to create some batch data that can be used to process.\n",
    "\n",
    "This batch dataset will be pushed to a minio instance so it can be downloaded from Minio (which we need to install first)\n",
    "\n",
    "#### Install Minio"
   ]
  },
  {
   "cell_type": "code",
   "execution_count": null,
   "metadata": {},
   "outputs": [],
   "source": [
    "%%bash \n",
    "helm install minio stable/minio \\\n",
    "    --set accessKey=minioadmin \\\n",
    "    --set secretKey=minioadmin \\\n",
    "    --set image.tag=RELEASE.2020-04-15T19-42-18Z"
   ]
  },
  {
   "cell_type": "markdown",
   "metadata": {},
   "source": [
    "#### Forward the Minio port so you can access it\n",
    "\n",
    "You can do this by runnning the following command in your terminal:\n",
    "```\n",
    "kubectl port-forward svc/minio 9000:9000\n",
    "    ```\n",
    "    \n",
    "#### Configure local minio client"
   ]
  },
  {
   "cell_type": "code",
   "execution_count": null,
   "metadata": {},
   "outputs": [],
   "source": [
    "!mc config host add minio-local http://localhost:9000 minioadmin minioadmin"
   ]
  },
  {
   "cell_type": "markdown",
   "metadata": {},
   "source": [
    "#### Create some input for our model\n",
    "\n",
    "We will create a file that will contain the inputs that will be sent to our model"
   ]
  },
  {
   "cell_type": "code",
   "execution_count": 3,
   "metadata": {},
   "outputs": [],
   "source": [
    "with open(\"assets/input-data.txt\", \"w\") as f:\n",
    "    for i in range(10000):\n",
    "        f.write('[[1, 2, 3, 4]]\\n')"
   ]
  },
  {
   "cell_type": "markdown",
   "metadata": {},
   "source": [
    "Check the contents of the file"
   ]
  },
  {
   "cell_type": "code",
   "execution_count": 4,
   "metadata": {},
   "outputs": [
    {
     "name": "stdout",
     "output_type": "stream",
     "text": [
      "10000 assets/input-data.txt\n",
      "[[1, 2, 3, 4]]\n",
      "[[1, 2, 3, 4]]\n",
      "[[1, 2, 3, 4]]\n",
      "[[1, 2, 3, 4]]\n",
      "[[1, 2, 3, 4]]\n",
      "[[1, 2, 3, 4]]\n",
      "[[1, 2, 3, 4]]\n",
      "[[1, 2, 3, 4]]\n",
      "[[1, 2, 3, 4]]\n",
      "[[1, 2, 3, 4]]\n"
     ]
    }
   ],
   "source": [
    "!wc -l assets/input-data.txt\n",
    "!head assets/input-data.txt"
   ]
  },
  {
   "cell_type": "markdown",
   "metadata": {},
   "source": [
    "#### Upload the file to our minio"
   ]
  },
  {
   "cell_type": "code",
   "execution_count": null,
   "metadata": {},
   "outputs": [],
   "source": [
    "!mc mb minio-local/data\n",
    "!mc cp assets/input-data.txt minio-local/data/"
   ]
  },
  {
   "cell_type": "markdown",
   "metadata": {},
   "source": [
    "### Create Kubeflow Pipeline\n",
    "\n",
    "We are now able to create a kubeflow pipeline that will allow us to enter the batch parameters through the UI.\n",
    "\n",
    "We will also be able to add extra steps that will download the data from a Minio client."
   ]
  },
  {
   "cell_type": "code",
   "execution_count": null,
   "metadata": {},
   "outputs": [],
   "source": [
    "mkdir -p assets/"
   ]
  },
  {
   "cell_type": "markdown",
   "metadata": {},
   "source": [
    "We use the pipeline syntax to create the kubeflow pipeline, as outlined below:"
   ]
  },
  {
   "cell_type": "code",
   "execution_count": 40,
   "metadata": {},
   "outputs": [
    {
     "name": "stdout",
     "output_type": "stream",
     "text": [
      "Overwriting assets/seldon-batch-pipeline.py\n"
     ]
    }
   ],
   "source": [
    "%%writefile assets/seldon-batch-pipeline.py\n",
    "\n",
    "import kfp.dsl as dsl\n",
    "import yaml\n",
    "from kubernetes import client as k8s\n",
    "\n",
    "@dsl.pipeline(\n",
    "  name='SeldonBatch',\n",
    "  description='A batch processing pipeline for seldon models'\n",
    ")\n",
    "def nlp_pipeline(\n",
    "        namespace=\"kubeflow\",\n",
    "        seldon_server=\"SKLEARN_SERVER\",\n",
    "        model_path=\"gs://seldon-models/sklearn/iris\",\n",
    "        gateway_endpoint=\"istio-ingressgateway.istio-system.svc.cluster.local\",\n",
    "        retries=3,\n",
    "        replicas=10,\n",
    "        workers=100,\n",
    "        input_path=\"data/input-data.txt\",\n",
    "        output_path=\"data/output-data.txt\"):\n",
    "    \"\"\"\n",
    "    Pipeline \n",
    "    \"\"\"\n",
    "    \n",
    "    vop = dsl.VolumeOp(\n",
    "      name='seldon-batch-pvc',\n",
    "      resource_name=\"seldon-batch-pvc\",\n",
    "      modes=dsl.VOLUME_MODE_RWO,\n",
    "      size=\"2Mi\"\n",
    "    )\n",
    "    \n",
    "    seldon_deployment_yaml = f\"\"\"\n",
    "apiVersion: machinelearning.seldon.io/v1\n",
    "kind: SeldonDeployment\n",
    "metadata:\n",
    "  name: \"{{{{workflow.name}}}}\"\n",
    "  namespace: \"{namespace}\"\n",
    "spec:\n",
    "  name: \"{{{{workflow.name}}}}\"\n",
    "  predictors:\n",
    "  - graph:\n",
    "      children: []\n",
    "      implementation: \"{seldon_server}\"\n",
    "      modelUri: \"{model_path}\"\n",
    "      name: classifier\n",
    "    name: default\n",
    "    \"\"\"\n",
    "    \n",
    "    deploy_step = dsl.ResourceOp(\n",
    "        name=\"deploy_seldon\",\n",
    "        action=\"create\",\n",
    "        k8s_resource=yaml.safe_load(seldon_deployment_yaml))\n",
    "    \n",
    "    scale_and_wait = dsl.ContainerOp(\n",
    "        name=\"scale_and_wait_seldon\",\n",
    "        image=\"bitnami/kubectl:1.17\",\n",
    "        command=\"bash\",\n",
    "        arguments=[\n",
    "            \"-c\",\n",
    "            f\"sleep 10 && kubectl scale --namespace {namespace} --replicas={replicas} sdep/{{{{workflow.name}}}} && sleep 2 && kubectl rollout status deploy/$(kubectl get deploy -l seldon-deployment-id={{{{workflow.name}}}} -o jsonpath='{{.items[0].metadata.name'}})\"   \n",
    "        ])\n",
    "    \n",
    "    download_from_object_store = dsl.ContainerOp(\n",
    "        name=\"download-from-object-store\",\n",
    "        image=\"minio/mc:RELEASE.2020-04-17T08-55-48Z\",\n",
    "        command=\"sh\",\n",
    "        arguments=[\n",
    "            \"-c\",\n",
    "            f\"mc config host add minio-local http://minio.default.svc.cluster.local:9000 minioadmin minioadmin && mc cp minio-local/{input_path} /assets/input-data.txt\"   \n",
    "        ],\n",
    "        pvolumes={ \"/assets\": vop.volume })\n",
    "    \n",
    "\n",
    "    batch_process_step = dsl.ContainerOp(\n",
    "        name='data_downloader',\n",
<<<<<<< HEAD
    "        image='seldonio/seldon-core-s2i-python37:1.7.0        command=\"seldon-batch-processor\",\n",
=======
    "        image='seldonio/seldon-core-s2i-python37:1.8.0-dev        command=\"seldon-batch-processor\",\n",
>>>>>>> 5939e9bd
    "        arguments=[\n",
    "            \"--deployment-name\", \"{{workflow.name}}\",\n",
    "            \"--namespace\", namespace,\n",
    "            \"--host\", gateway_endpoint,\n",
    "            \"--retries\", retries,\n",
    "            \"--input-data-path\", \"/assets/input-data.txt\",\n",
    "            \"--output-data-path\", \"/assets/output-data.txt\",\n",
    "            \"--benchmark\"\n",
    "        ],\n",
    "        pvolumes={ \"/assets\": vop.volume }\n",
    "    )\n",
    "    \n",
    "    upload_to_object_store = dsl.ContainerOp(\n",
    "        name=\"upload-to-object-store\",\n",
    "        image=\"minio/mc:RELEASE.2020-04-17T08-55-48Z\",\n",
    "        command=\"sh\",\n",
    "        arguments=[\n",
    "            \"-c\",\n",
    "            f\"mc config host add minio-local http://minio.default.svc.cluster.local:9000 minioadmin minioadmin && mc cp /assets/output-data.txt minio-local/{output_path}\"   \n",
    "        ],\n",
    "        pvolumes={ \"/assets\": vop.volume })\n",
    "    \n",
    "    delete_step = dsl.ResourceOp(\n",
    "        name=\"delete_seldon\",\n",
    "        action=\"delete\",\n",
    "        k8s_resource=yaml.safe_load(seldon_deployment_yaml))\n",
    "    \n",
    "    scale_and_wait.after(deploy_step)\n",
    "    download_from_object_store.after(scale_and_wait)\n",
    "    batch_process_step.after(download_from_object_store)\n",
    "    upload_to_object_store.after(batch_process_step)\n",
    "    delete_step.after(upload_to_object_store)\n",
    "\n",
    "if __name__ == '__main__':\n",
    "  import kfp.compiler as compiler\n",
    "  compiler.Compiler().compile(nlp_pipeline, __file__ + '.tar.gz')\n"
   ]
  },
  {
   "cell_type": "markdown",
   "metadata": {},
   "source": [
    "### Trigger the creation \n",
    "We will run the python file which triggers the creation of the pipeline that we can the upload on the UI:"
   ]
  },
  {
   "cell_type": "code",
   "execution_count": 41,
   "metadata": {},
   "outputs": [
    {
     "name": "stdout",
     "output_type": "stream",
     "text": [
      "/home/alejandro/miniconda3/lib/python3.7/site-packages/kfp/components/_data_passing.py:168: UserWarning: Missing type name was inferred as \"Integer\" based on the value \"3\".\r\n",
      "  warnings.warn('Missing type name was inferred as \"{}\" based on the value \"{}\".'.format(type_name, str(value)))\r\n",
      "/home/alejandro/miniconda3/lib/python3.7/site-packages/kfp/components/_data_passing.py:168: UserWarning: Missing type name was inferred as \"Integer\" based on the value \"10\".\r\n",
      "  warnings.warn('Missing type name was inferred as \"{}\" based on the value \"{}\".'.format(type_name, str(value)))\r\n",
      "/home/alejandro/miniconda3/lib/python3.7/site-packages/kfp/components/_data_passing.py:168: UserWarning: Missing type name was inferred as \"Integer\" based on the value \"100\".\r\n",
      "  warnings.warn('Missing type name was inferred as \"{}\" based on the value \"{}\".'.format(type_name, str(value)))\r\n"
     ]
    }
   ],
   "source": [
    "!python assets/seldon-batch-pipeline.py"
   ]
  },
  {
   "cell_type": "markdown",
   "metadata": {},
   "source": [
    "Check the pipeline has been created:"
   ]
  },
  {
   "cell_type": "code",
   "execution_count": 42,
   "metadata": {},
   "outputs": [
    {
     "name": "stdout",
     "output_type": "stream",
     "text": [
      "input-data.txt\t\t  seldon-batch-pipeline.py.tar.gz\r\n",
      "kubeflow-pipeline.jpg\t  seldon-kubeflow-batch.gif\r\n",
      "seldon-batch-pipeline.py\r\n"
     ]
    }
   ],
   "source": [
    "!ls assets/"
   ]
  },
  {
   "cell_type": "markdown",
   "metadata": {},
   "source": [
    "### Open the Kubeflow Pipelines UI\n",
    "\n",
    "We can now open the UI by port forwarding the UI with the following command:\n",
    "    \n",
    "```\n",
    "kubectl port-forward svc/ml-pipeline-ui -n kubeflow 8000:80\n",
    "```\n",
    "\n",
    "And we can open it locally in our browser via [http://localhost:8000](http://localhost:8000)\n",
    "\n",
    "Now we can follow the standard steps to create and deploy the kubeflow pipline\n",
    "\n",
    "![seldon-kubeflow-batch](assets/seldon-kubeflow-batch.gif)"
   ]
  },
  {
   "cell_type": "code",
   "execution_count": null,
   "metadata": {},
   "outputs": [],
   "source": []
  }
 ],
 "metadata": {
  "kernelspec": {
   "display_name": "Python 3",
   "language": "python",
   "name": "python3"
  },
  "language_info": {
   "codemirror_mode": {
    "name": "ipython",
    "version": 3
   },
   "file_extension": ".py",
   "mimetype": "text/x-python",
   "name": "python",
   "nbconvert_exporter": "python",
   "pygments_lexer": "ipython3",
   "version": "3.7.4"
  }
 },
 "nbformat": 4,
 "nbformat_minor": 2
}<|MERGE_RESOLUTION|>--- conflicted
+++ resolved
@@ -284,11 +284,7 @@
     "\n",
     "    batch_process_step = dsl.ContainerOp(\n",
     "        name='data_downloader',\n",
-<<<<<<< HEAD
-    "        image='seldonio/seldon-core-s2i-python37:1.7.0        command=\"seldon-batch-processor\",\n",
-=======
     "        image='seldonio/seldon-core-s2i-python37:1.8.0-dev        command=\"seldon-batch-processor\",\n",
->>>>>>> 5939e9bd
     "        arguments=[\n",
     "            \"--deployment-name\", \"{{workflow.name}}\",\n",
     "            \"--namespace\", namespace,\n",
