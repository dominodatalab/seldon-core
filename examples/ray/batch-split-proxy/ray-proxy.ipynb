--- conflicted
+++ resolved
@@ -273,11 +273,7 @@
    ],
    "source": [
     "%%writefile Dockerfile\n",
-<<<<<<< HEAD
-    "FROM seldonio/seldon-core-s2i-python37:1.6.0\n",
-=======
     "FROM seldonio/seldon-core-s2i-python37-ubi8:1.7.0-dev\n",
->>>>>>> d045c39d
     "\n",
     "# Add Model\n",
     "COPY training/outputs/pytorch_model.bin /microservice/pytorch_model.bin\n",
