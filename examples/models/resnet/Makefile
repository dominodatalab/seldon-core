--- conflicted
+++ resolved
@@ -1,11 +1,7 @@
 
 
 build_image:
-<<<<<<< HEAD
-	s2i build -E environment_grpc . seldonio/seldon-core-s2i-python36:1.2.0 seldon-resnet2.4
-=======
 	s2i build -E environment_grpc . seldonio/seldon-core-s2i-python36:1.2.1-dev seldon-resnet2.4
->>>>>>> abf55701
 
 
 clean:
