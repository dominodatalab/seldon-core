{
 "cells": [
  {
   "cell_type": "markdown",
   "id": "18a9259d-8e0f-4a03-9884-d5e755fa0a93",
   "metadata": {},
   "source": [
    "# Basic Examples of Metrics with Prometheus Operator\n",
    "\n",
    "## Prerequisites\n",
    "\n",
    " * A kubernetes cluster with kubectl configured\n",
    " * curl\n",
    " \n",
    "\n",
    "## Setup Seldon Core\n",
    "\n",
    "Install Seldon Core as described in [docs](https://docs.seldon.io/projects/seldon-core/en/latest/workflow/install.html).\n",
    "\n",
    "Then port-forward to that ingress on localhost:8003 in a separate terminal either with:\n",
    "```bash\n",
    "kubectl port-forward -n istio-system svc/istio-ingressgateway 8003:80\n",
    "```"
   ]
  },
  {
   "cell_type": "code",
   "execution_count": 1,
   "id": "daeea512-4a13-4c06-9e66-c09d3d125d32",
   "metadata": {},
   "outputs": [
    {
     "name": "stderr",
     "output_type": "stream",
     "text": [
      "Error from server (AlreadyExists): namespaces \"seldon\" already exists\n"
     ]
    },
    {
     "name": "stdout",
     "output_type": "stream",
     "text": [
      "Seldon namespace already exists\n",
      "Context \"kind-ansible\" modified.\n"
     ]
    }
   ],
   "source": [
    "%%bash\n",
    "kubectl create namespace seldon || echo \"Seldon namespace already exists\"\n",
    "kubectl config set-context $(kubectl config current-context) --namespace=seldon"
   ]
  },
  {
   "cell_type": "markdown",
   "id": "8f3d861f-1b1c-4125-be2c-2323138fc86e",
   "metadata": {},
   "source": [
    "## Install Prometheus Operator"
   ]
  },
  {
   "cell_type": "code",
   "execution_count": 2,
   "id": "64b71ab8-ba35-420c-8160-3c7bbff657c0",
   "metadata": {},
   "outputs": [
    {
     "name": "stderr",
     "output_type": "stream",
     "text": [
      "Error from server (AlreadyExists): namespaces \"seldon-monitoring\" already exists\n"
     ]
    },
    {
     "name": "stdout",
     "output_type": "stream",
     "text": [
      "Release \"seldon-monitoring\" does not exist. Installing it now.\n"
     ]
    },
    {
     "name": "stderr",
     "output_type": "stream",
     "text": [
      "W0509 15:22:58.165020  425776 warnings.go:70] policy/v1beta1 PodSecurityPolicy is deprecated in v1.21+, unavailable in v1.25+\n",
      "W0509 15:22:58.166767  425776 warnings.go:70] policy/v1beta1 PodSecurityPolicy is deprecated in v1.21+, unavailable in v1.25+\n",
      "W0509 15:22:58.168184  425776 warnings.go:70] policy/v1beta1 PodSecurityPolicy is deprecated in v1.21+, unavailable in v1.25+\n",
      "W0509 15:22:58.169785  425776 warnings.go:70] policy/v1beta1 PodSecurityPolicy is deprecated in v1.21+, unavailable in v1.25+\n",
      "W0509 15:22:58.171310  425776 warnings.go:70] policy/v1beta1 PodSecurityPolicy is deprecated in v1.21+, unavailable in v1.25+\n",
      "W0509 15:22:58.487981  425776 warnings.go:70] policy/v1beta1 PodSecurityPolicy is deprecated in v1.21+, unavailable in v1.25+\n",
      "W0509 15:22:58.489698  425776 warnings.go:70] policy/v1beta1 PodSecurityPolicy is deprecated in v1.21+, unavailable in v1.25+\n",
      "W0509 15:22:58.489729  425776 warnings.go:70] policy/v1beta1 PodSecurityPolicy is deprecated in v1.21+, unavailable in v1.25+\n",
      "W0509 15:22:58.489886  425776 warnings.go:70] policy/v1beta1 PodSecurityPolicy is deprecated in v1.21+, unavailable in v1.25+\n",
      "W0509 15:22:58.489921  425776 warnings.go:70] policy/v1beta1 PodSecurityPolicy is deprecated in v1.21+, unavailable in v1.25+\n"
     ]
    },
    {
     "name": "stdout",
     "output_type": "stream",
     "text": [
      "NAME: seldon-monitoring\n",
      "LAST DEPLOYED: Mon May  9 15:22:57 2022\n",
      "NAMESPACE: seldon-monitoring\n",
      "STATUS: deployed\n",
      "REVISION: 1\n",
      "TEST SUITE: None\n",
      "NOTES:\n",
      "CHART NAME: kube-prometheus\n",
      "CHART VERSION: 6.9.5\n",
      "APP VERSION: 0.55.1\n",
      "\n",
      "** Please be patient while the chart is being deployed **\n",
      "\n",
      "Watch the Prometheus Operator Deployment status using the command:\n",
      "\n",
      "    kubectl get deploy -w --namespace seldon-monitoring -l app.kubernetes.io/name=kube-prometheus-operator,app.kubernetes.io/instance=seldon-monitoring\n",
      "\n",
      "Watch the Prometheus StatefulSet status using the command:\n",
      "\n",
      "    kubectl get sts -w --namespace seldon-monitoring -l app.kubernetes.io/name=kube-prometheus-prometheus,app.kubernetes.io/instance=seldon-monitoring\n",
      "\n",
      "Prometheus can be accessed via port \"9090\" on the following DNS name from within your cluster:\n",
      "\n",
      "    seldon-monitoring-prometheus.seldon-monitoring.svc.cluster.local\n",
      "\n",
      "To access Prometheus from outside the cluster execute the following commands:\n",
      "\n",
      "    echo \"Prometheus URL: http://127.0.0.1:9090/\"\n",
      "    kubectl port-forward --namespace seldon-monitoring svc/seldon-monitoring-prometheus 9090:9090\n",
      "\n",
      "Watch the Alertmanager StatefulSet status using the command:\n",
      "\n",
      "    kubectl get sts -w --namespace seldon-monitoring -l app.kubernetes.io/name=kube-prometheus-alertmanager,app.kubernetes.io/instance=seldon-monitoring\n",
      "\n",
      "Alertmanager can be accessed via port \"9093\" on the following DNS name from within your cluster:\n",
      "\n",
      "    seldon-monitoring-alertmanager.seldon-monitoring.svc.cluster.local\n",
      "\n",
      "To access Alertmanager from outside the cluster execute the following commands:\n",
      "\n",
      "    echo \"Alertmanager URL: http://127.0.0.1:9093/\"\n",
      "    kubectl port-forward --namespace seldon-monitoring svc/seldon-monitoring-alertmanager 9093:9093\n"
     ]
    }
   ],
   "source": [
    "%%bash\n",
    "kubectl create namespace seldon-monitoring\n",
    "\n",
    "# Note: we set prometheus.scrapeInterval=1s for CI tests reliability here\n",
    "helm upgrade --install seldon-monitoring kube-prometheus \\\n",
    "    --version 6.9.5 \\\n",
    "    --set fullnameOverride=seldon-monitoring \\\n",
    "    --set prometheus.scrapeInterval=1s \\\n",
    "    --namespace seldon-monitoring \\\n",
    "    --repo https://charts.bitnami.com/bitnami"
   ]
  },
  {
   "cell_type": "code",
   "execution_count": 3,
   "id": "0a808114-e0cf-4033-9374-bc9d8e1bb018",
   "metadata": {},
   "outputs": [
    {
     "name": "stdout",
     "output_type": "stream",
     "text": [
      "Waiting for deployment \"seldon-monitoring-operator\" rollout to finish: 0 of 1 updated replicas are available...\n",
      "deployment \"seldon-monitoring-operator\" successfully rolled out\n"
     ]
    },
    {
     "name": "stderr",
     "output_type": "stream",
     "text": [
      "Error from server (NotFound): deployments.apps \"prometheus-kube-state-metrics\" not found\n"
     ]
    },
    {
     "name": "stdout",
     "output_type": "stream",
     "text": [
      "statefulset rolling update complete 1 pods at revision prometheus-seldon-monitoring-prometheus-5f84fbf5d4...\n"
     ]
    }
   ],
   "source": [
    "%%bash\n",
    "# Extra sleep as statefulset is not always present right away\n",
    "sleep 5 \n",
    "kubectl rollout status -n seldon-monitoring deployment/seldon-monitoring-operator\n",
    "kubectl rollout status -n seldon-monitoring deployment/prometheus-kube-state-metrics\n",
    "kubectl rollout status -n seldon-monitoring statefulsets/prometheus-seldon-monitoring-prometheus"
   ]
  },
  {
   "cell_type": "code",
   "execution_count": 4,
   "id": "02d2c5c9-704c-48dc-b5e6-c1b7bf700384",
   "metadata": {},
   "outputs": [
    {
     "name": "stderr",
     "output_type": "stream",
     "text": [
      "Warning: resource podmonitors/seldon-podmonitor is missing the kubectl.kubernetes.io/last-applied-configuration annotation which is required by kubectl apply. kubectl apply should only be used on resources created declaratively by either kubectl create --save-config or kubectl apply. The missing annotation will be patched automatically.\n"
     ]
    },
    {
     "name": "stdout",
     "output_type": "stream",
     "text": [
      "podmonitor.monitoring.coreos.com/seldon-podmonitor configured\n"
     ]
    }
   ],
   "source": [
    "%%bash\n",
    "cat <<EOF | kubectl apply -f -\n",
    "apiVersion: monitoring.coreos.com/v1\n",
    "kind: PodMonitor\n",
    "metadata:\n",
    "  name: seldon-podmonitor\n",
    "  namespace: seldon-monitoring\n",
    "spec:\n",
    "  selector:\n",
    "    matchLabels:\n",
    "      app.kubernetes.io/managed-by: seldon-core\n",
    "  podMetricsEndpoints:\n",
    "    - port: metrics\n",
    "      path: /prometheus\n",
    "  namespaceSelector:\n",
    "    any: true\n",
    "EOF"
   ]
  },
  {
   "cell_type": "markdown",
   "id": "d9d0052c-ee64-44b0-a259-dc56e8287da2",
   "metadata": {},
   "source": [
    "## Deploy Example Model"
   ]
  },
  {
   "cell_type": "code",
   "execution_count": 5,
   "id": "ef44380c-7a4e-4deb-ac3a-0dba88098c50",
   "metadata": {},
   "outputs": [
    {
     "name": "stdout",
     "output_type": "stream",
     "text": [
      "Overwriting echo-sdep.yaml\n"
     ]
    }
   ],
   "source": [
    "%%writefile echo-sdep.yaml\n",
    "apiVersion: machinelearning.seldon.io/v1\n",
    "kind: SeldonDeployment\n",
    "metadata:\n",
    "  name: echo\n",
    "  namespace: seldon\n",
    "spec:\n",
    "  predictors:\n",
    "  - name: default\n",
    "    replicas: 1\n",
    "    graph:\n",
    "      name: classifier\n",
    "      type: MODEL\n",
    "    componentSpecs:\n",
    "    - spec:\n",
    "        containers:\n",
<<<<<<< HEAD
    "        - image: seldonio/echo-model:1.15.0\n",
=======
    "        - image: seldonio/echo-model:1.16.0-dev\n",
>>>>>>> b24d966e
    "          name: classifier"
   ]
  },
  {
   "cell_type": "code",
   "execution_count": 6,
   "id": "68615758-07a3-420e-977a-88d9962f6ae6",
   "metadata": {},
   "outputs": [
    {
     "name": "stdout",
     "output_type": "stream",
     "text": [
      "seldondeployment.machinelearning.seldon.io/echo created\n"
     ]
    }
   ],
   "source": [
    "!kubectl apply -f echo-sdep.yaml"
   ]
  },
  {
   "cell_type": "code",
   "execution_count": 7,
   "id": "15b44a10-2fd0-4ccf-89fc-f57561f8f66f",
   "metadata": {},
   "outputs": [
    {
     "name": "stdout",
     "output_type": "stream",
     "text": [
      "Waiting for deployment \"echo-default-0-classifier\" rollout to finish: 0 of 1 updated replicas are available...\n",
      "deployment \"echo-default-0-classifier\" successfully rolled out\n"
     ]
    }
   ],
   "source": [
    "%%bash\n",
    "deployment=$(kubectl get deploy -l seldon-deployment-id=echo -o jsonpath='{.items[0].metadata.name}')\n",
    "kubectl rollout status deploy/${deployment}"
   ]
  },
  {
   "cell_type": "markdown",
   "id": "a2fb60f9-6eea-46c6-9cd2-ad6e69ce0c6d",
   "metadata": {},
   "source": [
    "## Sent series of REST requests"
   ]
  },
  {
   "cell_type": "code",
   "execution_count": 8,
   "id": "65961c3c-2eba-4610-a751-1faee739f723",
   "metadata": {},
   "outputs": [
    {
     "name": "stdout",
     "output_type": "stream",
     "text": [
      "Waiting 5s for model to fully ready\n",
      "Waiting 10s for Prometheus to scrape metrics\n"
     ]
    }
   ],
   "source": [
    "%%bash\n",
    "\n",
    "# Wait for the model to become fully ready\n",
    "echo \"Waiting 5s for model to fully ready\"\n",
    "sleep 5\n",
    "\n",
    "# Send 20 requests to REST endpoint\n",
    "for i in `seq 1 10`; do sleep 0.1 && \\\n",
    "   curl -s -H \"Content-Type: application/json\" \\\n",
    "   -d '{\"data\": {\"ndarray\":[[1.0, 2.0, 5.0]]}}' \\\n",
    "   http://localhost:8003/seldon/seldon/echo/api/v1.0/predictions > /dev/null ; \\\n",
    "done\n",
    "\n",
    "# Give time for metrics to get collected by Prometheus\n",
    "echo \"Waiting 10s for Prometheus to scrape metrics\"\n",
    "sleep 10"
   ]
  },
  {
   "cell_type": "markdown",
   "id": "d7be3a3f-fa33-4942-afa7-0ccc13ac12cc",
   "metadata": {},
   "source": [
    "## Check Metrics (REST)"
   ]
  },
  {
   "cell_type": "code",
   "execution_count": 9,
   "id": "8f7658f3-6dc6-4d42-96c2-664a29dea9b9",
   "metadata": {},
   "outputs": [],
   "source": [
    "import json"
   ]
  },
  {
   "cell_type": "code",
   "execution_count": 10,
   "id": "856542d5-5d19-4954-bbcd-6ff9d55c07da",
   "metadata": {},
   "outputs": [
    {
     "name": "stdout",
     "output_type": "stream",
     "text": [
      "Overwriting get-metrics.sh\n"
     ]
    }
   ],
   "source": [
    "%%writefile get-metrics.sh\n",
    "QUERY='query=seldon_api_executor_client_requests_seconds_count{deployment_name=~\"echo\",namespace=~\"seldon\",method=~\"post\"}'\n",
    "QUERY_URL=http://seldon-monitoring-prometheus.seldon-monitoring.svc.cluster.local:9090/api/v1/query\n",
    "\n",
    "kubectl run --quiet=true -it --rm curlmetrics-$(date +%s) --image=radial/busyboxplus:curl --restart=Never -- \\\n",
    "    curl --data-urlencode ${QUERY} ${QUERY_URL}"
   ]
  },
  {
   "cell_type": "code",
   "execution_count": 11,
   "id": "4d99a102-2edf-427a-9dd2-589a675ae3c5",
   "metadata": {},
   "outputs": [],
   "source": [
    "metrics = ! bash get-metrics.sh\n",
    "metrics = json.loads(metrics[0])"
   ]
  },
  {
   "cell_type": "code",
   "execution_count": 12,
   "id": "4482f74e-d9e4-4162-aff3-547096bc4f64",
   "metadata": {},
   "outputs": [
    {
     "data": {
      "text/plain": [
       "{'status': 'success',\n",
       " 'data': {'resultType': 'vector',\n",
       "  'result': [{'metric': {'__name__': 'seldon_api_executor_client_requests_seconds_count',\n",
       "     'code': '200',\n",
       "     'container': 'seldon-container-engine',\n",
       "     'deployment_name': 'echo',\n",
       "     'endpoint': 'metrics',\n",
       "     'instance': '10.244.0.43:8000',\n",
       "     'job': 'seldon-monitoring/seldon-podmonitor',\n",
       "     'method': 'post',\n",
       "     'model_image': 'seldonio/echo-model',\n",
       "     'model_name': 'classifier',\n",
       "     'model_version': '1.15.0-dev',\n",
       "     'namespace': 'seldon',\n",
       "     'pod': 'echo-default-0-classifier-6fcd878bc5-pzzsc',\n",
       "     'predictor_name': 'default',\n",
       "     'service': '/predict'},\n",
       "    'value': [1652106256.269, '10']},\n",
       "   {'metric': {'__name__': 'seldon_api_executor_client_requests_seconds_count',\n",
       "     'code': '200',\n",
       "     'container': 'seldon-container-engine',\n",
       "     'deployment_name': 'echo',\n",
       "     'endpoint': 'metrics',\n",
       "     'instance': '10.244.0.43:8000',\n",
       "     'job': 'seldon-system/seldon-podmonitor',\n",
       "     'method': 'post',\n",
       "     'model_image': 'seldonio/echo-model',\n",
       "     'model_name': 'classifier',\n",
       "     'model_version': '1.15.0-dev',\n",
       "     'namespace': 'seldon',\n",
       "     'pod': 'echo-default-0-classifier-6fcd878bc5-pzzsc',\n",
       "     'predictor_name': 'default',\n",
       "     'service': '/predict'},\n",
       "    'value': [1652106256.269, '10']}]}}"
      ]
     },
     "execution_count": 12,
     "metadata": {},
     "output_type": "execute_result"
    }
   ],
   "source": [
    "metrics"
   ]
  },
  {
   "cell_type": "code",
   "execution_count": 13,
   "id": "c6747dd2-b57a-4c06-ae24-f9d33d2d12d7",
   "metadata": {},
   "outputs": [],
   "source": [
    "counter = int(metrics[\"data\"][\"result\"][0][\"value\"][1])\n",
    "assert counter == 10, f\"expected 10 requests, got {counter}\""
   ]
  },
  {
   "cell_type": "markdown",
   "id": "71d8bfa6-9d74-4e57-94fd-de77e5aa62ab",
   "metadata": {},
   "source": [
    "## Send series GRPC requests"
   ]
  },
  {
   "cell_type": "code",
   "execution_count": 14,
   "id": "3837706f-e3d4-4769-8baf-28b5b93a27a9",
   "metadata": {},
   "outputs": [
    {
     "name": "stdout",
     "output_type": "stream",
     "text": [
      "Waiting 10s for Prometheus to scrape metrics\n"
     ]
    }
   ],
   "source": [
    "%%bash\n",
    "cd ../../../executor/proto && for i in `seq 1 10`; do sleep 0.1 && \\\n",
    "    grpcurl -d '{\"data\": {\"ndarray\":[[1.0, 2.0, 5.0]]}}' \\\n",
    "    -rpc-header seldon:echo -rpc-header namespace:seldon \\\n",
    "    -plaintext -proto ./prediction.proto \\\n",
    "     0.0.0.0:8003 seldon.protos.Seldon/Predict > /dev/null ; \\\n",
    "done\n",
    "\n",
    "# Give time for metrics to get collected by Prometheus\n",
    "echo \"Waiting 10s for Prometheus to scrape metrics\"\n",
    "sleep 10"
   ]
  },
  {
   "cell_type": "markdown",
   "id": "2ab45941-b7bc-4185-bce7-65b2dfceebea",
   "metadata": {},
   "source": [
    "## Check metrics (GRPC)"
   ]
  },
  {
   "cell_type": "code",
   "execution_count": 15,
   "id": "35e322fe-0231-4a80-9ab5-1266d8293686",
   "metadata": {},
   "outputs": [
    {
     "name": "stdout",
     "output_type": "stream",
     "text": [
      "Overwriting get-metrics.sh\n"
     ]
    }
   ],
   "source": [
    "%%writefile get-metrics.sh\n",
    "QUERY='query=seldon_api_executor_client_requests_seconds_count{deployment_name=~\"echo\",namespace=~\"seldon\",method=~\"unary\"}'\n",
    "QUERY_URL=http://seldon-monitoring-prometheus.seldon-monitoring.svc.cluster.local:9090/api/v1/query\n",
    "\n",
    "kubectl run --quiet=true -it --rm curlmetrics-$(date +%s) --image=radial/busyboxplus:curl --restart=Never -- \\\n",
    "    curl --data-urlencode ${QUERY} ${QUERY_URL}"
   ]
  },
  {
   "cell_type": "code",
   "execution_count": 16,
   "id": "4c2803f4-ae28-4bd3-b413-7b46905562d2",
   "metadata": {},
   "outputs": [],
   "source": [
    "metrics = ! bash get-metrics.sh\n",
    "metrics = json.loads(metrics[0])"
   ]
  },
  {
   "cell_type": "code",
   "execution_count": 17,
   "id": "6f049fb7-a180-40c7-91ed-e93916e12ff5",
   "metadata": {},
   "outputs": [],
   "source": [
    "counter = int(metrics[\"data\"][\"result\"][0][\"value\"][1])\n",
    "assert counter == 10, f\"expected 10 requests, got {counter}\""
   ]
  },
  {
   "cell_type": "markdown",
   "id": "18f24cd5-dc78-47d8-91a2-29cf4d9e15ce",
   "metadata": {},
   "source": [
    "## Check Custom Metrics"
   ]
  },
  {
   "cell_type": "markdown",
   "id": "16ef0e4f-54ac-46e0-8802-3671f59b6301",
   "metadata": {},
   "source": [
    "This model defines a few custom metrics in its `.py` class definition:\n",
    "```Python\n",
    "    def metrics(self):\n",
    "        print(\"metrics called\")\n",
    "        return [\n",
    "            # a counter which will increase by the given value\n",
    "            {\"type\": \"COUNTER\", \"key\": \"mycounter\", \"value\": 1},\n",
    "\n",
    "            # a gauge which will be set to given value\n",
    "            {\"type\": \"GAUGE\", \"key\": \"mygauge\", \"value\": 100},\n",
    "\n",
    "            # a timer (in msecs) which  will be aggregated into HISTOGRAM\n",
    "            {\"type\": \"TIMER\", \"key\": \"mytimer\", \"value\": 20.2},\n",
    "        ]\n",
    "```      \n",
    "\n",
    "We will be checking value of `mygaguge` metrics."
   ]
  },
  {
   "cell_type": "code",
   "execution_count": 18,
   "id": "a068adcf-69d4-4c36-ade2-2633eff3a121",
   "metadata": {},
   "outputs": [
    {
     "name": "stdout",
     "output_type": "stream",
     "text": [
      "Overwriting get-metrics.sh\n"
     ]
    }
   ],
   "source": [
    "%%writefile get-metrics.sh\n",
    "QUERY='query=mygauge{deployment_name=~\"echo\",namespace=~\"seldon\"}'\n",
    "QUERY_URL=http://seldon-monitoring-prometheus.seldon-monitoring.svc.cluster.local:9090/api/v1/query\n",
    "\n",
    "kubectl run --quiet=true -it --rm curlmetrics-$(date +%s) --image=radial/busyboxplus:curl --restart=Never -- \\\n",
    "    curl --data-urlencode ${QUERY} ${QUERY_URL}"
   ]
  },
  {
   "cell_type": "code",
   "execution_count": 19,
   "id": "5a6bd6c8-979a-485a-8a03-a1fdf8f57ae4",
   "metadata": {},
   "outputs": [],
   "source": [
    "metrics = ! bash get-metrics.sh\n",
    "metrics = json.loads(metrics[0])"
   ]
  },
  {
   "cell_type": "code",
   "execution_count": 20,
   "id": "13dcac52-9291-4a6b-a7c0-3585540653f9",
   "metadata": {},
   "outputs": [
    {
     "data": {
      "text/plain": [
       "{'status': 'success',\n",
       " 'data': {'resultType': 'vector',\n",
       "  'result': [{'metric': {'__name__': 'mygauge',\n",
       "     'container': 'classifier',\n",
       "     'deployment_name': 'echo',\n",
       "     'endpoint': 'metrics',\n",
       "     'image_name': 'seldonio/echo-model',\n",
       "     'image_version': '1.15.0-dev',\n",
       "     'instance': '10.244.0.43:6000',\n",
       "     'job': 'seldon-monitoring/seldon-podmonitor',\n",
       "     'method': 'predict',\n",
       "     'model_image': 'seldonio/echo-model',\n",
       "     'model_name': 'classifier',\n",
       "     'model_version': '1.15.0-dev',\n",
       "     'namespace': 'seldon',\n",
       "     'pod': 'echo-default-0-classifier-6fcd878bc5-pzzsc',\n",
       "     'predictor_name': 'default',\n",
       "     'predictor_version': 'default',\n",
       "     'seldon_deployment_name': 'echo',\n",
       "     'worker_id': '50'},\n",
       "    'value': [1652106270.106, '100']},\n",
       "   {'metric': {'__name__': 'mygauge',\n",
       "     'container': 'classifier',\n",
       "     'deployment_name': 'echo',\n",
       "     'endpoint': 'metrics',\n",
       "     'image_name': 'seldonio/echo-model',\n",
       "     'image_version': '1.15.0-dev',\n",
       "     'instance': '10.244.0.43:6000',\n",
       "     'job': 'seldon-monitoring/seldon-podmonitor',\n",
       "     'method': 'predict',\n",
       "     'model_image': 'seldonio/echo-model',\n",
       "     'model_name': 'classifier',\n",
       "     'model_version': '1.15.0-dev',\n",
       "     'namespace': 'seldon',\n",
       "     'pod': 'echo-default-0-classifier-6fcd878bc5-pzzsc',\n",
       "     'predictor_name': 'default',\n",
       "     'predictor_version': 'default',\n",
       "     'seldon_deployment_name': 'echo',\n",
       "     'worker_id': '58'},\n",
       "    'value': [1652106270.106, '100']},\n",
       "   {'metric': {'__name__': 'mygauge',\n",
       "     'container': 'classifier',\n",
       "     'deployment_name': 'echo',\n",
       "     'endpoint': 'metrics',\n",
       "     'image_name': 'seldonio/echo-model',\n",
       "     'image_version': '1.15.0-dev',\n",
       "     'instance': '10.244.0.43:6000',\n",
       "     'job': 'seldon-system/seldon-podmonitor',\n",
       "     'method': 'predict',\n",
       "     'model_image': 'seldonio/echo-model',\n",
       "     'model_name': 'classifier',\n",
       "     'model_version': '1.15.0-dev',\n",
       "     'namespace': 'seldon',\n",
       "     'pod': 'echo-default-0-classifier-6fcd878bc5-pzzsc',\n",
       "     'predictor_name': 'default',\n",
       "     'predictor_version': 'default',\n",
       "     'seldon_deployment_name': 'echo',\n",
       "     'worker_id': '50'},\n",
       "    'value': [1652106270.106, '100']},\n",
       "   {'metric': {'__name__': 'mygauge',\n",
       "     'container': 'classifier',\n",
       "     'deployment_name': 'echo',\n",
       "     'endpoint': 'metrics',\n",
       "     'image_name': 'seldonio/echo-model',\n",
       "     'image_version': '1.15.0-dev',\n",
       "     'instance': '10.244.0.43:6000',\n",
       "     'job': 'seldon-system/seldon-podmonitor',\n",
       "     'method': 'predict',\n",
       "     'model_image': 'seldonio/echo-model',\n",
       "     'model_name': 'classifier',\n",
       "     'model_version': '1.15.0-dev',\n",
       "     'namespace': 'seldon',\n",
       "     'pod': 'echo-default-0-classifier-6fcd878bc5-pzzsc',\n",
       "     'predictor_name': 'default',\n",
       "     'predictor_version': 'default',\n",
       "     'seldon_deployment_name': 'echo',\n",
       "     'worker_id': '58'},\n",
       "    'value': [1652106270.106, '100']}]}}"
      ]
     },
     "execution_count": 20,
     "metadata": {},
     "output_type": "execute_result"
    }
   ],
   "source": [
    "metrics"
   ]
  },
  {
   "cell_type": "code",
   "execution_count": 21,
   "id": "a09b418c-fff1-4a40-8f2d-c66a575b5794",
   "metadata": {},
   "outputs": [],
   "source": [
    "gauge = int(metrics[\"data\"][\"result\"][0][\"value\"][1])\n",
    "assert gauge == 100, f\"expected 100 on guage, got {gauge}\""
   ]
  },
  {
   "cell_type": "markdown",
   "id": "5367eb4d-90c8-4383-a4b8-30e8dfa66907",
   "metadata": {},
   "source": [
    "## Cleanup"
   ]
  },
  {
   "cell_type": "code",
   "execution_count": 22,
   "id": "a836ece4-879f-42b8-9622-c01a0d1f1bb9",
   "metadata": {},
   "outputs": [
    {
     "name": "stdout",
     "output_type": "stream",
     "text": [
      "seldondeployment.machinelearning.seldon.io \"echo\" deleted\n",
      "W0509 15:24:31.442158  428564 warnings.go:70] policy/v1beta1 PodSecurityPolicy is deprecated in v1.21+, unavailable in v1.25+\n",
      "W0509 15:24:31.443380  428564 warnings.go:70] policy/v1beta1 PodSecurityPolicy is deprecated in v1.21+, unavailable in v1.25+\n",
      "W0509 15:24:31.443570  428564 warnings.go:70] policy/v1beta1 PodSecurityPolicy is deprecated in v1.21+, unavailable in v1.25+\n",
      "W0509 15:24:31.443720  428564 warnings.go:70] policy/v1beta1 PodSecurityPolicy is deprecated in v1.21+, unavailable in v1.25+\n",
      "W0509 15:24:31.443934  428564 warnings.go:70] policy/v1beta1 PodSecurityPolicy is deprecated in v1.21+, unavailable in v1.25+\n",
      "release \"seldon-monitoring\" uninstalled\n"
     ]
    }
   ],
   "source": [
    "!kubectl delete sdep -n seldon echo\n",
    "!helm uninstall -n seldon-monitoring seldon-monitoring"
   ]
  }
 ],
 "metadata": {
  "kernelspec": {
   "display_name": "Python 3 (ipykernel)",
   "language": "python",
   "name": "python3"
  },
  "language_info": {
   "codemirror_mode": {
    "name": "ipython",
    "version": 3
   },
   "file_extension": ".py",
   "mimetype": "text/x-python",
   "name": "python",
   "nbconvert_exporter": "python",
   "pygments_lexer": "ipython3",
   "version": "3.8.12"
  }
 },
 "nbformat": 4,
 "nbformat_minor": 5
}<|MERGE_RESOLUTION|>--- conflicted
+++ resolved
@@ -275,11 +275,7 @@
     "    componentSpecs:\n",
     "    - spec:\n",
     "        containers:\n",
-<<<<<<< HEAD
-    "        - image: seldonio/echo-model:1.15.0\n",
-=======
     "        - image: seldonio/echo-model:1.16.0-dev\n",
->>>>>>> b24d966e
     "          name: classifier"
    ]
   },
