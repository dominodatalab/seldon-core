{
 "cells": [
  {
   "cell_type": "markdown",
   "metadata": {},
   "source": [
    "# Scikit-Learn IRIS Model using jsonData\n",
    "\n",
    " * Wrap a scikit-learn python model for use as a prediction microservice in seldon-core\n",
    "   * Run locally on Docker to test\n",
    "   * Deploy on seldon-core running on a kubernetes cluster\n",
    " \n",
    "## Dependencies\n",
    "\n",
    " * [S2I](https://github.com/openshift/source-to-image)\n",
    "\n",
    "```bash\n",
    "pip install sklearn\n",
    "pip install seldon-core\n",
    "```\n",
    "\n",
    "## Train locally\n",
    " "
   ]
  },
  {
   "cell_type": "code",
   "execution_count": null,
   "metadata": {},
   "outputs": [],
   "source": [
    "%%writefile train_iris.py\n",
    "import joblib\n",
    "from sklearn.pipeline import Pipeline\n",
    "from sklearn.linear_model import LogisticRegression\n",
    "from sklearn import datasets\n",
    "\n",
    "\n",
    "OUTPUT_FILE = \"IrisClassifier.sav\"\n",
    "\n",
    "\n",
    "def main():\n",
    "    clf = LogisticRegression(solver=\"liblinear\", multi_class=\"ovr\")\n",
    "    p = Pipeline([(\"clf\", clf)])\n",
    "    print(\"Training model...\")\n",
    "    p.fit(X, y)\n",
    "    print(\"Model trained!\")\n",
    "\n",
    "    print(f\"Saving model in {OUTPUT_FILE}\")\n",
    "    joblib.dump(p, OUTPUT_FILE)\n",
    "    print(\"Model saved!\")\n",
    "\n",
    "\n",
    "if __name__ == \"__main__\":\n",
    "    print(\"Loading iris data set...\")\n",
    "    iris = datasets.load_iris()\n",
    "    X, y = iris.data, iris.target\n",
    "    print(\"Dataset loaded!\")\n",
    "\n",
    "    main()"
   ]
  },
  {
   "cell_type": "code",
   "execution_count": null,
   "metadata": {},
   "outputs": [],
   "source": [
    "!python train_iris.py"
   ]
  },
  {
   "cell_type": "markdown",
   "metadata": {},
   "source": [
    "## Wrap your model with a Python wrapper"
   ]
  },
  {
   "cell_type": "code",
   "execution_count": null,
   "metadata": {},
   "outputs": [],
   "source": [
    "%%writefile IrisClassifier.py\n",
    "import joblib\n",
    "import sys\n",
    "\n",
    "\n",
    "def eprint(*args, **kwargs):\n",
    "    print(*args, file=sys.stderr, **kwargs)\n",
    "\n",
    "\n",
    "class IrisClassifier(object):\n",
    "    def __init__(self):\n",
    "        self.model = joblib.load(\"IrisClassifier.sav\")\n",
    "\n",
    "    def predict(self, X, features_names):\n",
    "        eprint(\"--------------------\")\n",
    "        eprint(\"Input dict\")\n",
    "        eprint(X)\n",
    "        eprint(\"--------------------\")\n",
    "        ndarray = X[\"some_data\"][\"some_ndarray\"]"
   ]
  },
  {
   "cell_type": "markdown",
   "metadata": {},
   "source": [
    "## REST test"
   ]
  },
  {
   "cell_type": "markdown",
   "metadata": {},
   "source": [
    "Wrap your Python model using s2i"
   ]
  },
  {
   "cell_type": "code",
   "execution_count": null,
   "metadata": {},
   "outputs": [],
   "source": [
<<<<<<< HEAD
    "!s2i build -E environment_rest . seldonio/seldon-core-s2i-python3:1.2.0 seldonio/sklearn-iris-jsondata:0.1"
=======
    "!s2i build -E environment_rest . seldonio/seldon-core-s2i-python3:1.2.1-dev seldonio/sklearn-iris-jsondata:0.1"
>>>>>>> abf55701
   ]
  },
  {
   "cell_type": "markdown",
   "metadata": {},
   "source": [
    "Serve model"
   ]
  },
  {
   "cell_type": "code",
   "execution_count": null,
   "metadata": {},
   "outputs": [],
   "source": [
    "!docker run --name \"iris_predictor\" -d --rm -p 5000:5000 seldonio/sklearn-iris-jsondata:0.1"
   ]
  },
  {
   "cell_type": "code",
   "execution_count": null,
   "metadata": {},
   "outputs": [],
   "source": [
    "!curl -sg http://localhost:5000/predict --data-urlencode 'json={\"jsonData\": {\"some_data\": {\"names\": [\"sepal_length\",\"sepal_width\",\"petal_length\",\"petal_width\"],\"some_ndarray\": [[7.233,4.652,7.39,0.324]]}}}' "
   ]
  },
  {
   "cell_type": "markdown",
   "metadata": {},
   "source": [
    "Stop serving model"
   ]
  },
  {
   "cell_type": "code",
   "execution_count": null,
   "metadata": {},
   "outputs": [],
   "source": [
    "!docker rm iris_predictor --force"
   ]
  },
  {
   "cell_type": "markdown",
   "metadata": {},
   "source": [
    "## Setup Seldon Core\n",
    "\n",
    "Use the setup notebook to [Setup Cluster](seldon_core_setup.ipynb) to setup Seldon Core with an ingress - either Ambassador or Istio.\n",
    "\n",
    "Then port-forward to that ingress on localhost:8003 in a separate terminal either with:\n",
    "\n",
    " * Ambassador: `kubectl port-forward $(kubectl get pods -n seldon -l app.kubernetes.io/name=ambassador -o jsonpath='{.items[0].metadata.name}') -n seldon 8003:8080`\n",
    " * Istio: `kubectl port-forward $(kubectl get pods -l istio=ingressgateway -n istio-system -o jsonpath='{.items[0].metadata.name}') -n istio-system 8003:80`"
   ]
  },
  {
   "cell_type": "code",
   "execution_count": null,
   "metadata": {},
   "outputs": [],
   "source": [
    "!kubectl create namespace seldon"
   ]
  },
  {
   "cell_type": "code",
   "execution_count": null,
   "metadata": {},
   "outputs": [],
   "source": [
    "!kubectl config set-context $(kubectl config current-context) --namespace=seldon"
   ]
  },
  {
   "cell_type": "markdown",
   "metadata": {},
   "source": [
    "Create a seldon config file to deploy the containerized image you just created"
   ]
  },
  {
   "cell_type": "code",
   "execution_count": null,
   "metadata": {},
   "outputs": [],
   "source": [
    "%%writefile sklearn_iris_jsondata_deployment.yaml\n",
    "apiVersion: machinelearning.seldon.io/v1alpha2\n",
    "kind: SeldonDeployment\n",
    "metadata:\n",
    "  name: seldon-deployment-example\n",
    "spec:\n",
    "  name: sklearn-iris-deployment\n",
    "  predictors:\n",
    "  - componentSpecs:\n",
    "    - spec:\n",
    "        containers:\n",
    "        - image: seldonio/sklearn-iris-jsondata:0.1\n",
    "          imagePullPolicy: IfNotPresent\n",
    "          name: sklearn-iris-classifier\n",
    "    graph:\n",
    "      children: []\n",
    "      endpoint:\n",
    "        type: REST\n",
    "      name: sklearn-iris-classifier\n",
    "      type: MODEL\n",
    "    name: sklearn-iris-predictor\n",
    "    replicas: 1"
   ]
  },
  {
   "cell_type": "code",
   "execution_count": null,
   "metadata": {},
   "outputs": [],
   "source": [
    "!kubectl create -f sklearn_iris_jsondata_deployment.yaml"
   ]
  },
  {
   "cell_type": "code",
   "execution_count": null,
   "metadata": {},
   "outputs": [],
   "source": [
    "!kubectl rollout status deploy/$(kubectl get deploy -l seldon-deployment-id=seldon-deployment-example -o jsonpath='{.items[0].metadata.name}')"
   ]
  },
  {
   "cell_type": "markdown",
   "metadata": {},
   "source": [
    "### Test by sending prediction calls"
   ]
  },
  {
   "cell_type": "markdown",
   "metadata": {},
   "source": [
    "jsonData sent as json"
   ]
  },
  {
   "cell_type": "code",
   "execution_count": null,
   "metadata": {},
   "outputs": [],
   "source": [
    "import json\n",
    "res=!curl -s -H \"Content-Type: application/json\" \\\n",
    "    -d '{\"jsonData\": {\"some_data\": {\"names\": [\"sepal_length\",\"sepal_width\",\"petal_length\",\"petal_width\"],\"some_ndarray\": [[7.233,4.652,7.39,0.324]]}}}' \\\n",
    "    \"http://localhost:8003/seldon/seldon/seldon-deployment-example/api/v0.1/predictions\"\n",
    "j=json.loads(res[0])\n",
    "print(j)\n",
    "assert(j[\"data\"][\"tensor\"][\"values\"][1]>0.0)"
   ]
  },
  {
   "cell_type": "markdown",
   "metadata": {},
   "source": [
    "jsonData sent as form-data"
   ]
  },
  {
   "cell_type": "code",
   "execution_count": null,
   "metadata": {},
   "outputs": [],
   "source": [
    "res=!curl -s -H 'Content-Type:multipart/form-data' \\\n",
    "    -F jsonData='{\"some_data\": {\"names\": [\"sepal_length\",\"sepal_width\",\"petal_length\",\"petal_width\"],\"some_ndarray\": [[7.233,4.652,7.39,0.324]]}}' \\\n",
    "    \"http://localhost:8003/seldon/seldon/seldon-deployment-example/api/v0.1/predictions\"\n",
    "j=json.loads(res[0])\n",
    "print(j)\n",
    "assert(j[\"data\"][\"tensor\"][\"values\"][1]>0.0)"
   ]
  },
  {
   "cell_type": "code",
   "execution_count": null,
   "metadata": {},
   "outputs": [],
   "source": [
    "!kubectl delete -f sklearn_iris_jsondata_deployment.yaml"
   ]
  },
  {
   "cell_type": "code",
   "execution_count": null,
   "metadata": {},
   "outputs": [],
   "source": []
  }
 ],
 "metadata": {
  "kernelspec": {
   "display_name": "Python 3",
   "language": "python",
   "name": "python3"
  },
  "language_info": {
   "codemirror_mode": {
    "name": "ipython",
    "version": 3
   },
   "file_extension": ".py",
   "mimetype": "text/x-python",
   "name": "python",
   "nbconvert_exporter": "python",
   "pygments_lexer": "ipython3",
   "version": "3.7.6"
  },
  "varInspector": {
   "cols": {
    "lenName": 16,
    "lenType": 16,
    "lenVar": 40
   },
   "kernels_config": {
    "python": {
     "delete_cmd_postfix": "",
     "delete_cmd_prefix": "del ",
     "library": "var_list.py",
     "varRefreshCmd": "print(var_dic_list())"
    },
    "r": {
     "delete_cmd_postfix": ") ",
     "delete_cmd_prefix": "rm(",
     "library": "var_list.r",
     "varRefreshCmd": "cat(var_dic_list()) "
    }
   },
   "types_to_exclude": [
    "module",
    "function",
    "builtin_function_or_method",
    "instance",
    "_Feature"
   ],
   "window_display": false
  }
 },
 "nbformat": 4,
 "nbformat_minor": 4
}<|MERGE_RESOLUTION|>--- conflicted
+++ resolved
@@ -123,11 +123,7 @@
    "metadata": {},
    "outputs": [],
    "source": [
-<<<<<<< HEAD
-    "!s2i build -E environment_rest . seldonio/seldon-core-s2i-python3:1.2.0 seldonio/sklearn-iris-jsondata:0.1"
-=======
     "!s2i build -E environment_rest . seldonio/seldon-core-s2i-python3:1.2.1-dev seldonio/sklearn-iris-jsondata:0.1"
->>>>>>> abf55701
    ]
   },
   {
