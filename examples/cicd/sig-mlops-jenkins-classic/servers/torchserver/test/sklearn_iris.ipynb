--- conflicted
+++ resolved
@@ -86,11 +86,7 @@
      "name": "stdout",
      "output_type": "stream",
      "text": [
-<<<<<<< HEAD
-      "s2i build -E environment_rest ./sklearnserver seldonio/seldon-core-s2i-python37:1.2.0 seldonio/sklearnserver_rest:0.1\n",
-=======
       "s2i build -E environment_rest ./sklearnserver seldonio/seldon-core-s2i-python37:1.2.1-dev seldonio/sklearnserver_rest:0.1\n",
->>>>>>> abf55701
       "---> Installing application source...\n",
       "---> Installing dependencies ...\n",
       "Looking in links: /whl\n",
@@ -285,11 +281,7 @@
      "name": "stdout",
      "output_type": "stream",
      "text": [
-<<<<<<< HEAD
-      "s2i build -E environment_grpc ./sklearnserver seldonio/seldon-core-s2i-python37:1.2.0 seldonio/sklearnserver_grpc:0.1\n",
-=======
       "s2i build -E environment_grpc ./sklearnserver seldonio/seldon-core-s2i-python37:1.2.1-dev seldonio/sklearnserver_grpc:0.1\n",
->>>>>>> abf55701
       "---> Installing application source...\n",
       "---> Installing dependencies ...\n",
       "Looking in links: /whl\n",
