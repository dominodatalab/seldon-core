{
 "cells": [
  {
   "cell_type": "markdown",
   "metadata": {},
   "source": [
    "## Spam Classification Model (Sklearn)"
   ]
  },
  {
   "cell_type": "markdown",
   "metadata": {},
   "source": [
    "- Wrap a ML model for use as a prediction microservice in seldon-core\n",
    "- Run locally on Docker to test\n",
    "- Deploy on seldon-core running on k8s cluster"
   ]
  },
  {
   "cell_type": "markdown",
   "metadata": {},
   "source": [
    "### Train Locally"
   ]
  },
  {
   "cell_type": "code",
   "execution_count": 33,
   "metadata": {},
   "outputs": [],
   "source": [
    "import numpy as np \n",
    "import pandas as pd\n",
    "from sklearn.externals import joblib\n",
    "from pathlib import Path\n",
    "import string\n",
    "from nltk.stem import SnowballStemmer\n",
    "from nltk.corpus import stopwords\n",
    "from sklearn.feature_extraction.text import TfidfVectorizer\n",
    "from sklearn.model_selection import train_test_split\n",
    "import pickle\n",
    "from sklearn.svm import SVC\n",
    "from sklearn.metrics import accuracy_score\n",
    "model_path: Path=Path('./')"
   ]
  },
  {
   "cell_type": "code",
   "execution_count": 35,
   "metadata": {},
   "outputs": [
    {
     "data": {
      "text/plain": [
       "0.9730861244019139"
      ]
     },
     "execution_count": 35,
     "metadata": {},
     "output_type": "execute_result"
    }
   ],
   "source": [
    "data = pd.read_csv(\"spam.csv\",encoding='latin-1')\n",
    "data = data.drop([\"Unnamed: 2\", \"Unnamed: 3\", \"Unnamed: 4\"], axis=1)\n",
    "data = data.rename(columns={\"v1\":\"class\", \"v2\":\"text\"})\n",
    "data.head()\n",
    "\n",
    "def pre_process(text):\n",
    "    text = text.translate(str.maketrans('', '', string.punctuation))\n",
    "    text = [word for word in text.split() if word.lower() not in stopwords.words('english')]\n",
    "    words = \"\"\n",
    "    for i in text:\n",
    "            stemmer = SnowballStemmer(\"english\")\n",
    "            words += (stemmer.stem(i))+\" \"\n",
    "    return words\n",
    "\n",
    "features = data['text'].copy()\n",
    "features = features.apply(pre_process)\n",
    "\n",
    "vectorizer = TfidfVectorizer(\"english\")\n",
    "_features = vectorizer.fit_transform(features)\n",
    "with open('skl-spam-classifier/model/vectorizer.pkl', 'wb') as vect:\n",
    "    pickle.dump(vectorizer, vect)\n",
    "    \n",
    "vectorizer = joblib.load(model_path.joinpath('skl-spam-classifier/model/vectorizer.pkl'))\n",
    "train_x, test_x, train_y, test_y = train_test_split(_features, data['class'], test_size=0.3, random_state=0)\n",
    "svc = SVC(kernel='sigmoid', gamma=1.0, probability=True)\n",
    "svc.fit(train_x,train_y)\n",
    "# save the model to disk\n",
    "filename = 'skl-spam-classifier/model/model.pkl'\n",
    "pickle.dump(svc, open(filename, 'wb'))\n",
    "\n",
    "clf = joblib.load(model_path.joinpath(filename))\n",
    "\n",
    "prediction = clf.predict(test_x)\n",
    "accuracy_score(test_y,prediction)"
   ]
  },
  {
   "cell_type": "code",
   "execution_count": 36,
   "metadata": {},
   "outputs": [
    {
     "data": {
      "text/plain": [
       "array([[0.02762687, 0.97237313]])"
      ]
     },
     "execution_count": 36,
     "metadata": {},
     "output_type": "execute_result"
    }
   ],
   "source": [
    "message = np.array(['click here to win the price'])\n",
    "data = vectorizer.transform(message).todense()\n",
    "probas = clf.predict_proba(data)\n",
    "probas"
   ]
  },
  {
   "cell_type": "code",
   "execution_count": 37,
   "metadata": {},
   "outputs": [
    {
     "data": {
      "text/plain": [
       "array(['ham', 'spam'], dtype=object)"
      ]
     },
     "execution_count": 37,
     "metadata": {},
     "output_type": "execute_result"
    }
   ],
   "source": [
    "clf.classes_"
   ]
  },
  {
   "cell_type": "markdown",
   "metadata": {},
   "source": [
    "## Spam Classification Model (keras)\n",
    "\n",
    "- Wrap a ML model for use as a prediction microservice in seldon-core\n",
    "- Run locally on Docker to test\n",
    "- Deploy on seldon-core running on k8s cluster"
   ]
  },
  {
   "cell_type": "markdown",
   "metadata": {},
   "source": [
    "you can find data here: https://www.kaggle.com/benvozza/spam-classification/data"
   ]
  },
  {
   "cell_type": "markdown",
   "metadata": {},
   "source": [
    "### Train Locally"
   ]
  },
  {
   "cell_type": "code",
   "execution_count": 14,
   "metadata": {},
   "outputs": [
    {
     "name": "stdout",
     "output_type": "stream",
     "text": [
      "WARNING:tensorflow:From /opt/anaconda3/lib/python3.7/site-packages/tensorflow_core/python/compat/v2_compat.py:65: disable_resource_variables (from tensorflow.python.ops.variable_scope) is deprecated and will be removed in a future version.\n",
      "Instructions for updating:\n",
      "non-resource variables are not supported in the long term\n"
     ]
    }
   ],
   "source": [
    "import pandas as pd\n",
    "import numpy as np\n",
    "import matplotlib.pyplot as plt\n",
    "from sklearn.model_selection import train_test_split\n",
    "from sklearn.preprocessing import LabelEncoder\n",
    "from keras.models import Model\n",
    "from keras.layers import LSTM, Activation, Dense, Dropout, Input, Embedding\n",
    "from keras.optimizers import RMSprop\n",
    "from keras.preprocessing.text import Tokenizer\n",
    "from keras.preprocessing import sequence\n",
    "from keras.utils import to_categorical\n",
    "from keras.callbacks import EarlyStopping\n",
    "import pickle\n",
    "from sklearn.externals import joblib\n",
    "import tensorflow.compat.v1 as tf\n",
    "tf.disable_v2_behavior()\n",
    "from keras.engine.saving import model_from_json\n",
    "from keras.layers import (\n",
    "    Bidirectional,\n",
    "    concatenate,\n",
    "    Dense,\n",
    "    Embedding,\n",
    "    LSTM,\n",
    "    Masking,\n",
    "    Reshape,\n",
    "    SpatialDropout1D,\n",
    "    TimeDistributed,\n",
    ")"
   ]
  },
  {
   "cell_type": "code",
   "execution_count": 8,
   "metadata": {},
   "outputs": [],
   "source": [
    "data = pd.read_csv(\"spam.csv\",encoding='latin-1')\n",
    "\n",
    "data = data.drop([\"Unnamed: 2\", \"Unnamed: 3\", \"Unnamed: 4\"], axis=1)\n",
    "data = data.rename(columns={\"v1\":\"class\", \"v2\":\"text\"})\n",
    "\n",
    "X = data.text\n",
    "Y = data['class']\n",
    "le = LabelEncoder()\n",
    "Y = le.fit_transform(Y)\n",
    "Y = Y.reshape(-1,1)\n",
    "\n",
    "X_train,X_test,Y_train,Y_test = train_test_split(X,Y,test_size=0.15)\n",
    "max_words = 1000\n",
    "max_len = 150\n",
    "tokenizer = Tokenizer(num_words=max_words)\n",
    "tokenizer.fit_on_texts(X_train)\n",
    "\n",
    "with open('keras-spam-classifier/model/tokenizer.pkl', 'wb') as tok:\n",
    "    pickle.dump(tokenizer, tok)\n",
    "\n",
    "    \n",
    "sequences = tokenizer.texts_to_sequences(X_train)\n",
    "sequences_matrix = sequence.pad_sequences(sequences,maxlen=max_len)\n"
   ]
  },
  {
   "cell_type": "code",
   "execution_count": 17,
   "metadata": {},
   "outputs": [],
   "source": [
    "def RNN():\n",
    "    inputs = Input(name='inputs',shape=[max_len])\n",
    "    layer = Embedding(max_words,50,input_length=max_len)(inputs)\n",
    "    layer = LSTM(64)(layer)\n",
    "    layer = Dense(256,name='FC1')(layer)\n",
    "    layer = Activation('relu')(layer)\n",
    "    layer = Dropout(0.5)(layer)\n",
    "    layer = Dense(1,name='out_layer')(layer)\n",
    "    layer = Activation('sigmoid')(layer)\n",
    "    model = Model(inputs=inputs,outputs=layer)\n",
    "    return model\n",
    "\n",
    "model = RNN()\n",
    "model.summary()\n",
    "model.compile(loss='binary_crossentropy',optimizer=RMSprop(),metrics=['accuracy'])\n",
    "\n",
    "model.fit(sequences_matrix,Y_train,batch_size=128,epochs=10,\n",
    "validation_split=0.2,callbacks=[EarlyStopping(monitor='val_loss',min_delta=0.0001)])\n",
    "\n",
    "#save model\n",
    "model_json = model.to_json()\n",
    "with open(\"keras-spam-classifier/model/architecture.json\", \"w\") as json_file:\n",
    "    json_file.write(model_json)\n",
    "model.save_weights(\"keras-spam-classifier/model/weights.h5\")"
   ]
  },
  {
   "cell_type": "markdown",
   "metadata": {},
   "source": [
    "### wrap each model component using s2i"
   ]
  },
  {
   "cell_type": "code",
   "execution_count": 39,
   "metadata": {},
   "outputs": [
    {
     "name": "stdout",
     "output_type": "stream",
     "text": [
      "---> Installing application source...\n",
      "---> Installing dependencies ...\n",
      "Looking in links: /whl\n",
      "Collecting scikit-learn==0.21.2 (from -r requirements.txt (line 1))\n",
      "  Url '/whl' is ignored. It is either a non-existing path or lacks a specific scheme.\n",
      "Downloading https://files.pythonhosted.org/packages/85/04/49633f490f726da6e454fddc8e938bbb5bfed2001681118d3814c219b723/scikit_learn-0.21.2-cp36-cp36m-manylinux1_x86_64.whl (6.7MB)\n",
      "Requirement already satisfied: numpy>=1.9.2 in /usr/local/lib/python3.6/site-packages (from -r requirements.txt (line 2)) (1.16.3)\n",
      "Collecting keras (from -r requirements.txt (line 3))\n",
      "  Url '/whl' is ignored. It is either a non-existing path or lacks a specific scheme.\n",
      "Downloading https://files.pythonhosted.org/packages/ad/fd/6bfe87920d7f4fd475acd28500a42482b6b84479832bdc0fe9e589a60ceb/Keras-2.3.1-py2.py3-none-any.whl (377kB)\n",
      "Collecting joblib>=0.11 (from scikit-learn==0.21.2->-r requirements.txt (line 1))\n",
      "  Url '/whl' is ignored. It is either a non-existing path or lacks a specific scheme.\n",
      "Downloading https://files.pythonhosted.org/packages/8f/42/155696f85f344c066e17af287359c9786b436b1bf86029bb3411283274f3/joblib-0.14.0-py2.py3-none-any.whl (294kB)\n",
      "Collecting scipy>=0.17.0 (from scikit-learn==0.21.2->-r requirements.txt (line 1))\n",
      "  Url '/whl' is ignored. It is either a non-existing path or lacks a specific scheme.\n",
      "Downloading https://files.pythonhosted.org/packages/29/50/a552a5aff252ae915f522e44642bb49a7b7b31677f9580cfd11bcc869976/scipy-1.3.1-cp36-cp36m-manylinux1_x86_64.whl (25.2MB)\n",
      "Requirement already satisfied: h5py in /usr/local/lib/python3.6/site-packages (from keras->-r requirements.txt (line 3)) (2.9.0)\n",
      "Requirement already satisfied: keras-preprocessing>=1.0.5 in /usr/local/lib/python3.6/site-packages (from keras->-r requirements.txt (line 3)) (1.0.9)\n",
      "Requirement already satisfied: pyyaml in /usr/local/lib/python3.6/site-packages (from keras->-r requirements.txt (line 3)) (5.1)\n",
      "Requirement already satisfied: keras-applications>=1.0.6 in /usr/local/lib/python3.6/site-packages (from keras->-r requirements.txt (line 3)) (1.0.7)\n",
      "Requirement already satisfied: six>=1.9.0 in /usr/local/lib/python3.6/site-packages (from keras->-r requirements.txt (line 3)) (1.12.0)\n",
      "Installing collected packages: joblib, scipy, scikit-learn, keras\n",
      "Successfully installed joblib-0.14.0 keras-2.3.1 scikit-learn-0.21.2 scipy-1.3.1\n",
      "Url '/whl' is ignored. It is either a non-existing path or lacks a specific scheme.\n",
      "You are using pip version 18.1, however version 19.3.1 is available.\n",
      "You should consider upgrading via the 'pip install --upgrade pip' command.\n",
      "Build completed successfully\n"
     ]
    }
   ],
   "source": [
<<<<<<< HEAD
    "!s2i build keras-spam-classifier/ seldonio/seldon-core-s2i-python3:1.2.0 spam-classifier:1.0.0.1"
=======
    "!s2i build keras-spam-classifier/ seldonio/seldon-core-s2i-python3:1.2.1-dev spam-classifier:1.0.0.1"
>>>>>>> abf55701
   ]
  },
  {
   "cell_type": "code",
   "execution_count": 73,
   "metadata": {},
   "outputs": [
    {
     "name": "stdout",
     "output_type": "stream",
     "text": [
      "59be46468915231d3915161343486d083d547fde192baa7367ff411efe34c52f\r\n"
     ]
    }
   ],
   "source": [
    "!docker run --name \"spam-classifier\" -d --rm -p 5000:5000 spam-classifier:1.0.0.1"
   ]
  },
  {
   "cell_type": "code",
   "execution_count": 74,
   "metadata": {},
   "outputs": [
    {
     "name": "stdout",
     "output_type": "stream",
     "text": [
      "{\"data\":{\"ndarray\":[\"0.9779371008528993\",\"spam\"]},\"meta\":{}}\r\n"
     ]
    }
   ],
   "source": [
    "!curl -g http://localhost:5000/predict --data-urlencode 'json={\"data\": {\"names\": [\"message\"], \"ndarray\": [\"click here to win the price\"]}}'\n"
   ]
  },
  {
   "cell_type": "code",
   "execution_count": 75,
   "metadata": {},
   "outputs": [
    {
     "name": "stdout",
     "output_type": "stream",
     "text": [
      "spam-classifier\r\n"
     ]
    }
   ],
   "source": [
    "!docker rm spam-classifier --force"
   ]
  },
  {
   "cell_type": "code",
   "execution_count": 47,
   "metadata": {},
   "outputs": [
    {
     "name": "stdout",
     "output_type": "stream",
     "text": [
      "---> Installing application source...\n",
      "---> Installing dependencies ...\n",
      "Looking in links: /whl\n",
      "Collecting scikit-learn==0.21.2 (from -r requirements.txt (line 1))\n",
      "  Url '/whl' is ignored. It is either a non-existing path or lacks a specific scheme.\n",
      "Downloading https://files.pythonhosted.org/packages/85/04/49633f490f726da6e454fddc8e938bbb5bfed2001681118d3814c219b723/scikit_learn-0.21.2-cp36-cp36m-manylinux1_x86_64.whl (6.7MB)\n",
      "Requirement already satisfied: numpy>=1.9.2 in /usr/local/lib/python3.6/site-packages (from -r requirements.txt (line 2)) (1.16.3)\n",
      "Collecting keras (from -r requirements.txt (line 3))\n",
      "  Url '/whl' is ignored. It is either a non-existing path or lacks a specific scheme.\n",
      "Downloading https://files.pythonhosted.org/packages/ad/fd/6bfe87920d7f4fd475acd28500a42482b6b84479832bdc0fe9e589a60ceb/Keras-2.3.1-py2.py3-none-any.whl (377kB)\n",
      "Collecting scipy>=0.17.0 (from scikit-learn==0.21.2->-r requirements.txt (line 1))\n",
      "  Url '/whl' is ignored. It is either a non-existing path or lacks a specific scheme.\n",
      "Downloading https://files.pythonhosted.org/packages/29/50/a552a5aff252ae915f522e44642bb49a7b7b31677f9580cfd11bcc869976/scipy-1.3.1-cp36-cp36m-manylinux1_x86_64.whl (25.2MB)\n",
      "Collecting joblib>=0.11 (from scikit-learn==0.21.2->-r requirements.txt (line 1))\n",
      "  Url '/whl' is ignored. It is either a non-existing path or lacks a specific scheme.\n",
      "Downloading https://files.pythonhosted.org/packages/8f/42/155696f85f344c066e17af287359c9786b436b1bf86029bb3411283274f3/joblib-0.14.0-py2.py3-none-any.whl (294kB)\n",
      "Requirement already satisfied: h5py in /usr/local/lib/python3.6/site-packages (from keras->-r requirements.txt (line 3)) (2.9.0)\n",
      "Requirement already satisfied: pyyaml in /usr/local/lib/python3.6/site-packages (from keras->-r requirements.txt (line 3)) (5.1)\n",
      "Requirement already satisfied: six>=1.9.0 in /usr/local/lib/python3.6/site-packages (from keras->-r requirements.txt (line 3)) (1.12.0)\n",
      "Requirement already satisfied: keras-applications>=1.0.6 in /usr/local/lib/python3.6/site-packages (from keras->-r requirements.txt (line 3)) (1.0.7)\n",
      "Requirement already satisfied: keras-preprocessing>=1.0.5 in /usr/local/lib/python3.6/site-packages (from keras->-r requirements.txt (line 3)) (1.0.9)\n",
      "Installing collected packages: scipy, joblib, scikit-learn, keras\n",
      "Successfully installed joblib-0.14.0 keras-2.3.1 scikit-learn-0.21.2 scipy-1.3.1\n",
      "Url '/whl' is ignored. It is either a non-existing path or lacks a specific scheme.\n",
      "You are using pip version 18.1, however version 19.3.1 is available.\n",
      "You should consider upgrading via the 'pip install --upgrade pip' command.\n",
      "Build completed successfully\n"
     ]
    }
   ],
   "source": [
<<<<<<< HEAD
    "!s2i build keras-spam-classifier/ seldonio/seldon-core-s2i-python3:1.2.0 keras-spam-classifier:1.0.0.1"
=======
    "!s2i build keras-spam-classifier/ seldonio/seldon-core-s2i-python3:1.2.1-dev keras-spam-classifier:1.0.0.1"
>>>>>>> abf55701
   ]
  },
  {
   "cell_type": "code",
   "execution_count": 49,
   "metadata": {},
   "outputs": [
    {
     "name": "stdout",
     "output_type": "stream",
     "text": [
      "cf8ebd9bff95cb81ca0cd39393e5c3f2707d7b6394ddc0ace15e41a47248c3e8\r\n"
     ]
    }
   ],
   "source": [
    "!docker run --name \"keras-spam-classifier\" --rm -d -p 5000:5000  keras-spam-classifier:1.0.0.1"
   ]
  },
  {
   "cell_type": "code",
   "execution_count": 50,
   "metadata": {},
   "outputs": [
    {
     "name": "stdout",
     "output_type": "stream",
     "text": [
      "---> Installing application source...\n",
      "---> Installing dependencies ...\n",
      "Looking in links: /whl\n",
      "Collecting goslate (from -r requirements.txt (line 1))\n",
      "  Url '/whl' is ignored. It is either a non-existing path or lacks a specific scheme.\n",
      "Downloading https://files.pythonhosted.org/packages/39/0b/50af938a1c3d4f4c595b6a22d37af11ebe666246b05a1a97573e8c8944e5/goslate-1.5.1.tar.gz\n",
      "Requirement already satisfied: numpy in /usr/local/lib/python3.6/site-packages (from -r requirements.txt (line 2)) (1.16.3)\n",
      "Collecting futures (from goslate->-r requirements.txt (line 1))\n",
      "  Url '/whl' is ignored. It is either a non-existing path or lacks a specific scheme.\n",
      "Downloading https://files.pythonhosted.org/packages/05/80/f41cca0ea1ff69bce7e7a7d76182b47bb4e1a494380a532af3e8ee70b9ec/futures-3.1.1-py3-none-any.whl\n",
      "Building wheels for collected packages: goslate\n",
      "Running setup.py bdist_wheel for goslate: started\n",
      "Running setup.py bdist_wheel for goslate: finished with status 'done'\n",
      "Stored in directory: /root/.cache/pip/wheels/4f/7f/28/6f52271012a7649b54b1a7adaae329b4246bbbf9d1e4f6e51a\n",
      "Successfully built goslate\n",
      "Installing collected packages: futures, goslate\n",
      "Successfully installed futures-3.1.1 goslate-1.5.1\n",
      "Url '/whl' is ignored. It is either a non-existing path or lacks a specific scheme.\n",
      "You are using pip version 18.1, however version 19.3.1 is available.\n",
      "You should consider upgrading via the 'pip install --upgrade pip' command.\n",
      "Build completed successfully\n"
     ]
    }
   ],
   "source": [
<<<<<<< HEAD
    "!s2i build Translator/ seldonio/seldon-core-s2i-python3:1.2.0 translator:1.0.0.1"
=======
    "!s2i build Translator/ seldonio/seldon-core-s2i-python3:1.2.1-dev translator:1.0.0.1"
>>>>>>> abf55701
   ]
  },
  {
   "cell_type": "code",
   "execution_count": 53,
   "metadata": {},
   "outputs": [
    {
     "name": "stdout",
     "output_type": "stream",
     "text": [
      "26d5f31364f5095680bd89aabae468f0c4cec0f8cc7da5de4ea77434e4836692\r\n"
     ]
    }
   ],
   "source": [
    "!docker run --name \"translator\" -d --rm -p 5000:5000 translator:1.0.0.1"
   ]
  },
  {
   "cell_type": "code",
   "execution_count": 54,
   "metadata": {},
   "outputs": [
    {
     "name": "stdout",
     "output_type": "stream",
     "text": [
      "{\"data\":{\"names\":[\"message\"],\"ndarray\":[\"How is your day\"]},\"meta\":{}}\r\n"
     ]
    }
   ],
   "source": [
    "!curl -g http://localhost:5000/transform-input --data-urlencode 'json={\"data\": {\"names\": [\"message\"], \"ndarray\": [\"Wie läuft dein Tag\"]}}'"
   ]
  },
  {
   "cell_type": "code",
   "execution_count": 55,
   "metadata": {},
   "outputs": [
    {
     "name": "stdout",
     "output_type": "stream",
     "text": [
      "translator\r\n"
     ]
    }
   ],
   "source": [
    "!docker rm translator --force"
   ]
  },
  {
   "cell_type": "code",
   "execution_count": 59,
   "metadata": {},
   "outputs": [
    {
     "name": "stdout",
     "output_type": "stream",
     "text": [
      "---> Installing application source...\n",
      "Build completed successfully\n"
     ]
    }
   ],
   "source": [
<<<<<<< HEAD
    "!s2i build Combiner/ seldonio/seldon-core-s2i-python3:1.2.0 combiner:1.0.0.1"
=======
    "!s2i build Combiner/ seldonio/seldon-core-s2i-python3:1.2.1-dev combiner:1.0.0.1"
>>>>>>> abf55701
   ]
  },
  {
   "cell_type": "code",
   "execution_count": 61,
   "metadata": {},
   "outputs": [
    {
     "name": "stdout",
     "output_type": "stream",
     "text": [
      "19fbbdfb073c7da1056611aa18d8c7d3da9a533010667638d8c0cb0abfe6e257\r\n"
     ]
    }
   ],
   "source": [
    "!docker run --name \"model-combiner\" -d --rm -p 5000:5000 combiner:1.0.0.1"
   ]
  },
  {
   "cell_type": "code",
   "execution_count": 67,
   "metadata": {},
   "outputs": [],
   "source": [
    "#!curl -g http://localhost:5000/aggregate --data-urlencode 'json={\"data\": {\"names\": [\"message\"], \"ndarray\": [[\"0.7\",\"Spam\"], [\"0.80\", \"Spam\"]]}}'"
   ]
  },
  {
   "cell_type": "code",
   "execution_count": 68,
   "metadata": {},
   "outputs": [
    {
     "name": "stdout",
     "output_type": "stream",
     "text": [
      "model-combiner\r\n"
     ]
    }
   ],
   "source": [
    "!docker rm model-combiner --force"
   ]
  },
  {
   "cell_type": "markdown",
   "metadata": {},
   "source": [
    "#### Assuming you have kubernetes cluster running and seldon-core installed, you can deploy your Machine Learning model using:"
   ]
  },
  {
   "cell_type": "markdown",
   "metadata": {},
   "source": [
    "kubectl apply -f deploy.yaml"
   ]
  },
  {
   "cell_type": "code",
   "execution_count": null,
   "metadata": {},
   "outputs": [],
   "source": []
  }
 ],
 "metadata": {
  "kernelspec": {
   "display_name": "Python 3",
   "language": "python",
   "name": "python3"
  },
  "language_info": {
   "codemirror_mode": {
    "name": "ipython",
    "version": 3
   },
   "file_extension": ".py",
   "mimetype": "text/x-python",
   "name": "python",
   "nbconvert_exporter": "python",
   "pygments_lexer": "ipython3",
   "version": "3.7.5"
  }
 },
 "nbformat": 4,
 "nbformat_minor": 2
}<|MERGE_RESOLUTION|>--- conflicted
+++ resolved
@@ -321,11 +321,7 @@
     }
    ],
    "source": [
-<<<<<<< HEAD
-    "!s2i build keras-spam-classifier/ seldonio/seldon-core-s2i-python3:1.2.0 spam-classifier:1.0.0.1"
-=======
     "!s2i build keras-spam-classifier/ seldonio/seldon-core-s2i-python3:1.2.1-dev spam-classifier:1.0.0.1"
->>>>>>> abf55701
    ]
   },
   {
@@ -419,11 +415,7 @@
     }
    ],
    "source": [
-<<<<<<< HEAD
-    "!s2i build keras-spam-classifier/ seldonio/seldon-core-s2i-python3:1.2.0 keras-spam-classifier:1.0.0.1"
-=======
     "!s2i build keras-spam-classifier/ seldonio/seldon-core-s2i-python3:1.2.1-dev keras-spam-classifier:1.0.0.1"
->>>>>>> abf55701
    ]
   },
   {
@@ -477,11 +469,7 @@
     }
    ],
    "source": [
-<<<<<<< HEAD
-    "!s2i build Translator/ seldonio/seldon-core-s2i-python3:1.2.0 translator:1.0.0.1"
-=======
     "!s2i build Translator/ seldonio/seldon-core-s2i-python3:1.2.1-dev translator:1.0.0.1"
->>>>>>> abf55701
    ]
   },
   {
@@ -550,11 +538,7 @@
     }
    ],
    "source": [
-<<<<<<< HEAD
-    "!s2i build Combiner/ seldonio/seldon-core-s2i-python3:1.2.0 combiner:1.0.0.1"
-=======
     "!s2i build Combiner/ seldonio/seldon-core-s2i-python3:1.2.1-dev combiner:1.0.0.1"
->>>>>>> abf55701
    ]
   },
   {
