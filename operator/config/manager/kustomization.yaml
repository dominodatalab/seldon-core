resources:
- manager.yaml
- configmap.yaml
- serviceaccount.yaml
apiVersion: kustomize.config.k8s.io/v1beta1
kind: Kustomization
images:
- name: controller
  newName: seldonio/seldon-core-operator
<<<<<<< HEAD
  newTag: 1.2.0
=======
  newTag: 1.2.1-dev
>>>>>>> abf55701
<|MERGE_RESOLUTION|>--- conflicted
+++ resolved
@@ -7,8 +7,4 @@
 images:
 - name: controller
   newName: seldonio/seldon-core-operator
-<<<<<<< HEAD
-  newTag: 1.2.0
-=======
-  newTag: 1.2.1-dev
->>>>>>> abf55701
+  newTag: 1.2.1-dev