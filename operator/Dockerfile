--- conflicted
+++ resolved
@@ -18,11 +18,7 @@
 COPY client/ client/
 
 # Build
-<<<<<<< HEAD
-RUN CGO_ENABLED=1 GOOS=linux GOARCH=amd64 go build -a -o manager main.go
-=======
 RUN go build -a -o manager main.go
->>>>>>> abf55701
 
 # Use distroless as minimal base image to package the manager binary
 # Refer to https://github.com/GoogleContainerTools/distroless for more details
