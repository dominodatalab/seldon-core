--- conflicted
+++ resolved
@@ -314,7 +314,6 @@
     assert rv.status_code == 200
 
 
-<<<<<<< HEAD
 def test_model_non200status_lowlevel():
     user_object = UserObjectLowLevelWithStatusInResponse()
     app = get_rest_microservice(user_object)
@@ -325,9 +324,7 @@
     assert rv.status_code == 400
 
 
-=======
 @skipif_tf_missing
->>>>>>> 528fd634
 def test_model_tftensor_ok():
     user_object = UserObject()
     app = get_rest_microservice(user_object)
