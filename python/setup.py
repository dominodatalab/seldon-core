--- conflicted
+++ resolved
@@ -12,11 +12,7 @@
     name="seldon-core",
     author="Seldon Technologies Ltd.",
     author_email="hello@seldon.io",
-<<<<<<< HEAD
-    version="1.6.0",
-=======
     version="1.7.0-dev",
->>>>>>> d045c39d
     description="Seldon Core client and microservice wrapper",
     url="https://github.com/SeldonIO/seldon-core",
     license="Apache 2.0",
