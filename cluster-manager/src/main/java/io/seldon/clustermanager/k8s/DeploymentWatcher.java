/*******************************************************************************
 * Copyright 2017 Seldon Technologies Ltd (http://www.seldon.io/)
 *
 * Licensed under the Apache License, Version 2.0 (the "License");
 * you may not use this file except in compliance with the License.
 * You may obtain a copy of the License at
 *
 *         http://www.apache.org/licenses/LICENSE-2.0
 *
 * Unless required by applicable law or agreed to in writing, software
 * distributed under the License is distributed on an "AS IS" BASIS,
 * WITHOUT WARRANTIES OR CONDITIONS OF ANY KIND, either express or implied.
 * See the License for the specific language governing permissions and
 * limitations under the License.
 *******************************************************************************/
package io.seldon.clustermanager.k8s;

import java.io.IOException;
import java.net.SocketTimeoutException;
import java.text.SimpleDateFormat;
import java.util.Date;

import org.apache.commons.lang3.StringUtils;
import org.slf4j.Logger;
import org.slf4j.LoggerFactory;
import org.springframework.beans.factory.annotation.Autowired;
import org.springframework.scheduling.annotation.Scheduled;
import org.springframework.stereotype.Component;

import com.fasterxml.jackson.core.JsonProcessingException;
import com.google.gson.reflect.TypeToken;

import io.kubernetes.client.ApiClient;
import io.kubernetes.client.ApiException;
import io.kubernetes.client.apis.ExtensionsV1beta1Api;
import io.kubernetes.client.models.ExtensionsV1beta1Deployment;
import io.kubernetes.client.models.ExtensionsV1beta1DeploymentStatus;
import io.kubernetes.client.models.V1OwnerReference;
import io.kubernetes.client.util.Config;
import io.kubernetes.client.util.Watch;
import io.seldon.clustermanager.ClusterManagerProperites;
import io.seldon.clustermanager.k8s.client.K8sApiProvider;
import io.seldon.clustermanager.k8s.client.K8sClientProvider;

@Component
public class DeploymentWatcher {

	protected static Logger logger = LoggerFactory.getLogger(DeploymentWatcher.class.getName());
	
	private int resourceVersion = 0;
	private int resourceVersionProcessed = 0;
	
	private final SeldonDeploymentStatusUpdate statusUpdater;
	private final K8sClientProvider k8sClientProvider;
	private final K8sApiProvider k8sApiProvider;
	private final String namespace;
	private final boolean clusterWide;
	
	@Autowired
	public DeploymentWatcher(K8sApiProvider k8sApiProvider,K8sClientProvider k8sClientProvider,ClusterManagerProperites clusterManagerProperites,SeldonDeploymentStatusUpdate statusUpdater)
	{
		this.statusUpdater = statusUpdater;
		this.namespace = StringUtils.isEmpty(clusterManagerProperites.getNamespace()) ? "default" : clusterManagerProperites.getNamespace();
<<<<<<< HEAD
		this.clusterWide = clusterManagerProperites.isClusterWide();
=======
		this.k8sClientProvider = k8sClientProvider;
		this.k8sApiProvider = k8sApiProvider;
>>>>>>> 426dec25
	}
	
	public int watchDeployments(int resourceVersion,int resourceVersionProcessed) throws ApiException, IOException 
	{
		String rs = null;
		if (resourceVersion > 0)
			rs = ""+resourceVersion;
		logger.debug("Watching with rs "+rs);
		
		int maxResourceVersion = resourceVersion;		

		ApiClient client = k8sClientProvider.getClient();
		ExtensionsV1beta1Api api = k8sApiProvider.getExtensionsV1beta1Api(client);

		Watch<ExtensionsV1beta1Deployment> watch;
		if (this.clusterWide)
		{
			watch = Watch.createWatch(
					client,
					api.listDeploymentForAllNamespacesCall(null, null, false, SeldonDeploymentOperatorImpl.LABEL_SELDON_TYPE_KEY+"="+SeldonDeploymentOperatorImpl.LABEL_SELDON_TYPE_VAL, null, null, rs, 10, true, null, null),
					new TypeToken<Watch.Response<ExtensionsV1beta1Deployment>>(){}.getType());
		}
		else
		{
			watch = Watch.createWatch(
					client,
					api.listNamespacedDeploymentCall(namespace, null, null, null,false,SeldonDeploymentOperatorImpl.LABEL_SELDON_TYPE_KEY+"="+SeldonDeploymentOperatorImpl.LABEL_SELDON_TYPE_VAL, null,rs, 10, true,null,null),
					new TypeToken<Watch.Response<ExtensionsV1beta1Deployment>>(){}.getType());
		}

		try
		{
		    for (Watch.Response<ExtensionsV1beta1Deployment> item : watch) {
		    	if (item.object == null)
		    	{
		    		logger.warn("Bad watch returned will reset resource version type:{} status:{} ",item.type,item.status.toString());
		    		return 0;
		    	}
                int resourceVersionNew = Integer.parseInt(item.object.getMetadata().getResourceVersion());
                if (resourceVersionNew <= resourceVersionProcessed)
                {
                    logger.warn("Looking at already processed request - skipping");
                }
                else
                {
                    if (resourceVersionNew > maxResourceVersion)
                        maxResourceVersion = resourceVersionNew;
                    if (item.object.getMetadata().getOwnerReferences() == null)
                    {
                        logger.warn("Found possible seldon controlled deployment which has no owner reference. Ignoring.");
                    }
                    else
                    {
                        switch(item.type)
                        {
                        case "ADDED":
                        case "MODIFIED":
                            for (V1OwnerReference ownerRef : item.object.getMetadata().getOwnerReferences())
                            {
                                if (ownerRef.getKind().equals(KubeCRDHandlerImpl.KIND) && item.object.getStatus() != null)
                                {
                                    String mlDepName = ownerRef.getName();
                                    String depName = item.object.getMetadata().getName();
<<<<<<< HEAD
                                    String namespace = StringUtils.isEmpty(item.object.getMetadata().getNamespace()) ? "default" : item.object.getMetadata().getNamespace();
                                    statusUpdater.updateStatus(mlDepName, depName, item.object.getStatus().getReplicas(),item.object.getStatus().getReadyReplicas(),namespace);
=======
                                    ExtensionsV1beta1DeploymentStatus status = item.object.getStatus();
                                    logger.info("{} {} {} replicas:{} replicasAvailable(ready):{} replicasUnavilable:{} replicasReady(available):{}",item.type,mlDepName,depName,status.getReplicas(),status.getReadyReplicas(),status.getUnavailableReplicas(),status.getAvailableReplicas());
                                    statusUpdater.updateStatus(mlDepName, depName, item.object.getStatus().getReplicas(),item.object.getStatus().getReadyReplicas());
>>>>>>> 426dec25
                                }
                            }
                            break;
                        case "DELETED":
                            for (V1OwnerReference ownerRef : item.object.getMetadata().getOwnerReferences())
                            {
                                if (ownerRef.getKind().equals(KubeCRDHandlerImpl.KIND) && item.object.getStatus() != null)
                                {
                                    String mlDepName = ownerRef.getName();
                                    String depName = item.object.getMetadata().getName();
<<<<<<< HEAD
                                    String namespace = StringUtils.isEmpty(item.object.getMetadata().getNamespace()) ? "default" : item.object.getMetadata().getNamespace();
                                    statusUpdater.removeStatus(mlDepName,depName,namespace);
=======
                                    ExtensionsV1beta1DeploymentStatus status = item.object.getStatus();
                                    logger.info("{} {} {} replicas:{} replicasAvailable(ready):{} replicasUnavilable:{} replicasReady(available):{}",item.type,mlDepName,depName,status.getReplicas(),status.getReadyReplicas(),status.getUnavailableReplicas(),status.getAvailableReplicas());
                                    statusUpdater.removeStatus(mlDepName,depName);
>>>>>>> 426dec25
                                }
                            }
                            break;
                        default:
                            logger.error("Unknown type "+item.type);
                        }
                        //for modified get owner reference and determine which predictor it is
                        //get the MLDeployment from API or local cache and update status
                        // put this logic in new class
                    }
                }
            }
        }
        catch(RuntimeException e)
        {
            if (e.getCause() instanceof SocketTimeoutException)
                return maxResourceVersion;
            else
                throw e;
        } 
        finally {
            watch.close();
        }
        return maxResourceVersion;
	}
		
	private static final SimpleDateFormat dateFormat = new SimpleDateFormat("HH:mm:ss");
	
	@Scheduled(fixedDelay = 5000)
    public void watch() throws JsonProcessingException, ApiException, IOException {
        logger.debug("The time is now {}", dateFormat.format(new Date()));
        this.resourceVersion = this.watchDeployments(this.resourceVersion,this.resourceVersionProcessed);
        if (this.resourceVersion > this.resourceVersionProcessed)
        {
        	logger.debug("Updating processed resource version to "+resourceVersion);
        	this.resourceVersionProcessed = this.resourceVersion;
        }
        else
        {
        	logger.debug("Not updating resourceVersion - current:"+this.resourceVersion+" Processed:"+this.resourceVersionProcessed);
        }
    }
		
}<|MERGE_RESOLUTION|>--- conflicted
+++ resolved
@@ -61,12 +61,9 @@
 	{
 		this.statusUpdater = statusUpdater;
 		this.namespace = StringUtils.isEmpty(clusterManagerProperites.getNamespace()) ? "default" : clusterManagerProperites.getNamespace();
-<<<<<<< HEAD
 		this.clusterWide = clusterManagerProperites.isClusterWide();
-=======
 		this.k8sClientProvider = k8sClientProvider;
 		this.k8sApiProvider = k8sApiProvider;
->>>>>>> 426dec25
 	}
 	
 	public int watchDeployments(int resourceVersion,int resourceVersionProcessed) throws ApiException, IOException 
@@ -130,14 +127,10 @@
                                 {
                                     String mlDepName = ownerRef.getName();
                                     String depName = item.object.getMetadata().getName();
-<<<<<<< HEAD
                                     String namespace = StringUtils.isEmpty(item.object.getMetadata().getNamespace()) ? "default" : item.object.getMetadata().getNamespace();
-                                    statusUpdater.updateStatus(mlDepName, depName, item.object.getStatus().getReplicas(),item.object.getStatus().getReadyReplicas(),namespace);
-=======
                                     ExtensionsV1beta1DeploymentStatus status = item.object.getStatus();
                                     logger.info("{} {} {} replicas:{} replicasAvailable(ready):{} replicasUnavilable:{} replicasReady(available):{}",item.type,mlDepName,depName,status.getReplicas(),status.getReadyReplicas(),status.getUnavailableReplicas(),status.getAvailableReplicas());
-                                    statusUpdater.updateStatus(mlDepName, depName, item.object.getStatus().getReplicas(),item.object.getStatus().getReadyReplicas());
->>>>>>> 426dec25
+                                    statusUpdater.updateStatus(mlDepName, depName, item.object.getStatus().getReplicas(),item.object.getStatus().getReadyReplicas(),namespace);
                                 }
                             }
                             break;
@@ -148,14 +141,10 @@
                                 {
                                     String mlDepName = ownerRef.getName();
                                     String depName = item.object.getMetadata().getName();
-<<<<<<< HEAD
+                                    ExtensionsV1beta1DeploymentStatus status = item.object.getStatus();
+                                    logger.info("{} {} {} replicas:{} replicasAvailable(ready):{} replicasUnavilable:{} replicasReady(available):{}",item.type,mlDepName,depName,status.getReplicas(),status.getReadyReplicas(),status.getUnavailableReplicas(),status.getAvailableReplicas());
                                     String namespace = StringUtils.isEmpty(item.object.getMetadata().getNamespace()) ? "default" : item.object.getMetadata().getNamespace();
                                     statusUpdater.removeStatus(mlDepName,depName,namespace);
-=======
-                                    ExtensionsV1beta1DeploymentStatus status = item.object.getStatus();
-                                    logger.info("{} {} {} replicas:{} replicasAvailable(ready):{} replicasUnavilable:{} replicasReady(available):{}",item.type,mlDepName,depName,status.getReplicas(),status.getReadyReplicas(),status.getUnavailableReplicas(),status.getAvailableReplicas());
-                                    statusUpdater.removeStatus(mlDepName,depName);
->>>>>>> 426dec25
                                 }
                             }
                             break;
