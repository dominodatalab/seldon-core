/*******************************************************************************
 * Copyright 2017 Seldon Technologies Ltd (http://www.seldon.io/)
 *
 * Licensed under the Apache License, Version 2.0 (the "License");
 * you may not use this file except in compliance with the License.
 * You may obtain a copy of the License at
 *
 *         http://www.apache.org/licenses/LICENSE-2.0
 *
 * Unless required by applicable law or agreed to in writing, software
 * distributed under the License is distributed on an "AS IS" BASIS,
 * WITHOUT WARRANTIES OR CONDITIONS OF ANY KIND, either express or implied.
 * See the License for the specific language governing permissions and
 * limitations under the License.
 *******************************************************************************/
package io.seldon.clustermanager.k8s;

import java.io.IOException;
import java.util.HashSet;
import java.util.List;
import java.util.Set;

import org.slf4j.Logger;
import org.slf4j.LoggerFactory;
import org.springframework.beans.factory.annotation.Autowired;
import org.springframework.stereotype.Component;

import com.google.common.cache.Cache;
import com.google.common.cache.CacheBuilder;

import io.kubernetes.client.ApiClient;
import io.kubernetes.client.ApiException;
import io.kubernetes.client.ProtoClient;
import io.kubernetes.client.ProtoClient.ObjectOrStatus;
import io.kubernetes.client.apis.CoreV1Api;
import io.kubernetes.client.models.ExtensionsV1beta1Deployment;
import io.kubernetes.client.models.ExtensionsV1beta1DeploymentList;
import io.kubernetes.client.models.V1DeleteOptions;
import io.kubernetes.client.models.V1Service;
import io.kubernetes.client.models.V1ServiceList;
import io.kubernetes.client.models.V1Status;
import io.kubernetes.client.proto.Meta.DeleteOptions;
import io.kubernetes.client.proto.V1.Service;
import io.kubernetes.client.proto.V1beta1Extensions.Deployment;
import io.seldon.clustermanager.k8s.SeldonDeploymentOperatorImpl.DeploymentResources;
import io.seldon.clustermanager.k8s.client.K8sClientProvider;
import io.seldon.clustermanager.pb.ProtoBufUtils;
import io.seldon.protos.DeploymentProtos.SeldonDeployment;

@Component
public class SeldonDeploymentControllerImpl implements SeldonDeploymentController {

	private final static Logger logger = LoggerFactory.getLogger(SeldonDeploymentControllerImpl.class);
	private final SeldonDeploymentOperator operator;
	private final K8sClientProvider clientProvider;
	private final KubeCRDHandler crdHandler;
	private final SeldonDeploymentCache mlCache;
	private final SeldonNameCreator seldonNameCreator = new SeldonNameCreator();
	
	private static final String DEPLOYMENT_API_VERSION = "extensions/v1beta1";
	
	Cache<String, Boolean> deletedCache = CacheBuilder.newBuilder()
		    .maximumSize(1000)
		    .build();

	
	@Autowired
	public SeldonDeploymentControllerImpl(SeldonDeploymentOperator operator, K8sClientProvider clientProvider,KubeCRDHandler crdHandler,SeldonDeploymentCache mlCache) {
		super();
		this.operator = operator;
		this.clientProvider = clientProvider;
		this.crdHandler = crdHandler;
		this.mlCache = mlCache;
	}
	
	private void createDeployments(ProtoClient client,String namespace,List<Deployment> deployments) throws ApiException, IOException, SeldonDeploymentException
	{
		for(Deployment d : deployments)
		{
            final String listApiPath = "/apis/"+DEPLOYMENT_API_VERSION+"/namespaces/{namespace}/deployments/{name}"
                    .replaceAll("\\{" + "name" + "\\}", client.getApiClient().escapeString(d.getMetadata().getName()))
                    .replaceAll("\\{" + "namespace" + "\\}", client.getApiClient().escapeString(namespace));
            logger.debug("Will try to call LIST "+listApiPath);
            ObjectOrStatus<Deployment> os = client.list(Deployment.newBuilder(),listApiPath);       
            if (os.status != null) {
                if (os.status.getCode() == 404) { //Create
                    logger.debug("About to CREATE "+ProtoBufUtils.toJson(d));
                    final String createApiPath = "/apis/"+DEPLOYMENT_API_VERSION+"/namespaces/{namespace}/deployments"
                            .replaceAll("\\{" + "namespace" + "\\}", client.getApiClient().escapeString(namespace));

                    os = client.create(d, createApiPath, DEPLOYMENT_API_VERSION, "Deployment");
                    if (os.status != null) {
                        logger.error("Error creating deployment:"+ProtoBufUtils.toJson(os.status));
                        throw new SeldonDeploymentException("Failed to create deployment "+d.getMetadata().getName());
                    }
                    else {
                        logger.debug("Created deployment:"+ProtoBufUtils.toJson(os.object));
                    }
                }
                else {
                    logger.error("Error listing deployment:"+ProtoBufUtils.toJson(os.status));
                    throw new SeldonDeploymentException("Failed to list deployment "+d.getMetadata().getName());
                }
            }
            else { // Update
                logger.debug("About to UPDATE "+ProtoBufUtils.toJson(d));
                os = client.update(d,listApiPath, DEPLOYMENT_API_VERSION, "Deployment");
                if (os.status != null) {
                    logger.error("Error updating deployment:"+ProtoBufUtils.toJson(os.status));
                    throw new SeldonDeploymentException("Failed to update deployment "+d.getMetadata().getName());
                }
                else {
                    logger.debug("Updated deployment:"+ProtoBufUtils.toJson(os.object));
                }
            }
		}
	}

	private Set<String> getDeploymentNames(List<Deployment> deployments)
	{
		Set<String> names = new HashSet<>();
	    for(Deployment d : deployments)
	        names.add(d.getMetadata().getName());
	    return names;
	}
	
	private int removeDeployments(ProtoClient client,String namespace,SeldonDeployment seldonDeployment,List<Deployment> deployments,boolean svcOrchOnly) throws ApiException, IOException, SeldonDeploymentException
	{
		int deleteCount = 0;
	    Set<String> names = getDeploymentNames(deployments);
	    ExtensionsV1beta1DeploymentList depList = crdHandler.getOwnedDeployments(seldonNameCreator.getSeldonId(seldonDeployment),namespace);
	    for (ExtensionsV1beta1Deployment d : depList.getItems())
	    {
	    	boolean okToDelete = !svcOrchOnly || (d.getMetadata().getLabels().containsKey(Constants.LABEL_SELDON_SVCORCH));
	        if (okToDelete && !names.contains(d.getMetadata().getName()))
	        {
	        	deleteCount++;
	            final String deleteApiPath = "/apis/"+DEPLOYMENT_API_VERSION+"/namespaces/{namespace}/deployments/{name}"
	                    .replaceAll("\\{" + "name" + "\\}", client.getApiClient().escapeString(d.getMetadata().getName()))
	                    .replaceAll("\\{" + "namespace" + "\\}", client.getApiClient().escapeString(namespace));
	            DeleteOptions options = DeleteOptions.newBuilder().setPropagationPolicy("Foreground").build();
	            ObjectOrStatus<Deployment> os = client.delete(Deployment.newBuilder(),deleteApiPath,options);
	            if (os.status != null) {
                    logger.error("Error deleting deployment:"+ProtoBufUtils.toJson(os.status));
                    //throw new SeldonDeploymentException("Failed to delete deployment "+d.getMetadata().getName());
                }
                else {
                    logger.debug("Deleted deployment:"+ProtoBufUtils.toJson(os.object));
                }
	        }
	        else
	        	logger.info("Skipping deletion of {} svcOrchOnly:{}",d.getMetadata().getName(),svcOrchOnly);
	    }
	    return deleteCount;
	}
	
	private void removeServices(ApiClient client,String namespace,SeldonDeployment seldonDeployment,List<Service> services) throws ApiException, IOException, SeldonDeploymentException
	{
		Set<String> names = getServiceNames(services);
		V1ServiceList svcList = crdHandler.getOwnedServices(seldonNameCreator.getSeldonId(seldonDeployment),namespace);
		for(V1Service s : svcList.getItems())
		{
			if (!names.contains(s.getMetadata().getName()))
			{	
				CoreV1Api api = new CoreV1Api(client);
				io.kubernetes.client.models.V1DeleteOptions options = new V1DeleteOptions();
				V1Status status = api.deleteNamespacedService(s.getMetadata().getName(), namespace, options, null, null, null, null);
				if (!"Success".equals(status.getStatus()))
				{
					logger.error("Failed to delete service "+s.getMetadata().getName());
					throw new SeldonDeploymentException("Failed to delete service "+s.getMetadata().getName());
				}
				else
					logger.debug("Deleted service "+s.getMetadata().getName());
				
			}
		}
	}
	
<<<<<<< HEAD
=======
	/**
	 * Currently Not used as issue with proto client needs further investigation
	 * @param client
	 * @param namespace
	 * @param seldonDeployment
	 * @param services
	 * @throws ApiException
	 * @throws IOException
	 * @throws SeldonDeploymentException
	 */
	private void removeServices(ProtoClient client,String namespace,SeldonDeployment seldonDeployment,List<Service> services) throws ApiException, IOException, SeldonDeploymentException
	{
		Set<String> names = getServiceNames(services);
		V1ServiceList svcList = crdHandler.getOwnedServices(seldonNameCreator.getSeldonId(seldonDeployment),namespace);
		for(V1Service s : svcList.getItems())
		{
			if (!names.contains(s.getMetadata().getName()))
			{	
				final String deleteApiPath = "/apis/v1/namespaces/{namespace}/services/{name}"
	                    .replaceAll("\\{" + "name" + "\\}", client.getApiClient().escapeString(s.getMetadata().getName()))
	                    .replaceAll("\\{" + "namespace" + "\\}", client.getApiClient().escapeString(namespace));
	            DeleteOptions options = DeleteOptions.newBuilder().setPropagationPolicy("Foreground").build();
	            ObjectOrStatus<Deployment> os = client.delete(Service.newBuilder(),deleteApiPath,options);
	            if (os.status != null) {
                    logger.error("Error deleting service:"+ProtoBufUtils.toJson(os.status));
                    throw new SeldonDeploymentException("Failed to delete service "+s.getMetadata().getName());
                }
                else {
                    logger.debug("Deleted deployment:"+ProtoBufUtils.toJson(os.object));
                }
			}
		}
	}
	
>>>>>>> cbbcc6b4
	private Set<String> getServiceNames(List<Service> services)
	{
		Set<String> names = new HashSet<>();
		for(Service s : services)
			names.add(s.getMetadata().getName());
		return names;
	}
	
	private void createServices(ProtoClient client,String namespace,List<Service> services) throws ApiException, IOException, SeldonDeploymentException
	{
		for(Service service : services)
		{
		    final String serviceApiPath = "/api/v1/namespaces/{namespace}/services/{name}"
	                .replaceAll("\\{" + "name" + "\\}", client.getApiClient().escapeString(service.getMetadata().getName()))
	                .replaceAll("\\{" + "namespace" + "\\}", client.getApiClient().escapeString(namespace));
	        ObjectOrStatus os = client.list(Service.newBuilder(),serviceApiPath);     
	        if (os.status != null)
	        {
	            if (os.status.getCode() == 404)
	            {
	                String serviceCreateApiPath = "/api/v1/namespaces/{namespace}/services"
	                        .replaceAll("\\{" + "namespace" + "\\}", client.getApiClient().escapeString(namespace));
	                os = client.create(service, serviceCreateApiPath, "v1", "Service");
	                if (os.status != null)
	                {
	                    logger.error("Error creating service "+ProtoBufUtils.toJson(os.status));
	                    throw new SeldonDeploymentException("Failed to create service "+service.getMetadata().getName());
	                }
	                else
	                {
	                    logger.debug("Created service:"+ProtoBufUtils.toJson(os.object));
	                }                   
	            }
	            else
	            {
	                logger.error("Error listing service:"+ProtoBufUtils.toJson(os.status));
	                throw new SeldonDeploymentException("Failed to list service "+service.getMetadata().getName());
	            }
	        }
	        else
	            logger.debug("No creating service as already exists "+service.getMetadata().getName());
		}
	}
	
	private void failDeployment(SeldonDeployment mlDep,Exception e)
	{
        SeldonDeployment.Builder mlBuilder = SeldonDeployment.newBuilder(mlDep);
        mlBuilder.getStatusBuilder().setState(Constants.STATE_FAILED).setDescription(e.getMessage());
        crdHandler.updateSeldonDeploymentStatus(mlBuilder.build());
	}
	
	@Override
	public void removeInitialUnusedResources(SeldonDeployment mlDep) {
		logger.info("Removing initial unused Deployments for Seldon Deployment {}",mlDep.getSpec().getName());
		try
		{
			SeldonDeployment mlDep2 = operator.defaulting(mlDep);
			DeploymentResources resources = operator.createResources(mlDep2);
			ProtoClient client = clientProvider.getProtoClient();
			String namespace = SeldonDeploymentUtils.getNamespace(mlDep2);
			final String deploymentDeleteKey = mlDep.getMetadata().getUid()+":"+mlDep.getMetadata().getResourceVersion();
			logger.info("Deployment delete cache key {}",deploymentDeleteKey);
			if (deletedCache.getIfPresent(deploymentDeleteKey) == null)
			{
				int deleteCount = removeDeployments(client, namespace, mlDep2, resources.deployments,true);
				if (deleteCount == 0)
				{
					logger.info("Failed to delete anything from first stage delete so will delete all unsed deployments for {}",mlDep.getSpec().getName());
					removeDeployments(client, namespace, mlDep2, resources.deployments,false);
				}
				deletedCache.put(deploymentDeleteKey, true);
			}
			else
				logger.info("Skipping initial delete for {}",mlDep.getSpec().getName());
		} catch (SeldonDeploymentException e) {
			logger.error("Failed to cleanup deployment ",e);
		} catch (ApiException e) {
			logger.error("Kubernetes API exception cleaning up code:"+e.getCode()+ "message:"+e.getResponseBody(),e);
		} catch (IOException e) {
			logger.error("IOException during cleanup ",e);
		}
	}

	@Override
	public void removeAllUnusedResources(SeldonDeployment mlDep) {
		logger.info("Removing ALL UNUSED RESOURCES for Seldon Deployment {}",mlDep.getSpec().getName());
		try
		{
			SeldonDeployment mlDep2 = operator.defaulting(mlDep);
			DeploymentResources resources = operator.createResources(mlDep2);
			ProtoClient client = clientProvider.getProtoClient();
			String namespace = SeldonDeploymentUtils.getNamespace(mlDep2);
			removeDeployments(client, namespace, mlDep2, resources.deployments,false);
			ApiClient client2 = clientProvider.getClient();
			removeServices(client2,namespace, mlDep2, resources.services);
		} catch (SeldonDeploymentException e) {
			logger.error("Failed to cleanup deployment ",e);
		} catch (ApiException e) {
			logger.error("Kubernetes API exception cleaning up code:"+e.getCode()+ "message:"+e.getResponseBody(),e);
		} catch (IOException e) {
			logger.error("IOException during cleanup ",e);
		}
	}

	
	@Override
	public void createOrReplaceSeldonDeployment(SeldonDeployment mlDep,boolean added) {

	    if (mlDep.hasStatus() && mlDep.getStatus().hasState() && mlDep.getStatus().getState().equals(Constants.STATE_FAILED))
	    {
	        logger.warn("Ignoring failed deployment "+mlDep.getMetadata().getName());
	        return;
	    }
		try
		{
	        String namespace = SeldonDeploymentUtils.getNamespace(mlDep);
		    SeldonDeployment existing = mlCache.get(mlDep);
		    if (added || existing == null || !existing.getSpec().equals(mlDep.getSpec()))
		    {
		        logger.debug("Running updates for "+mlDep.getMetadata().getName());
		        mlCache.put(mlDep);
		        SeldonDeployment mlDepStatusUpdated = operator.updateStatus(mlDep);
		        SeldonDeployment mlDep2 = operator.defaulting(mlDep);
		        operator.validate(mlDep2);
		        DeploymentResources resources = operator.createResources(mlDep2);
		        ProtoClient client = clientProvider.getProtoClient();
		        createDeployments(client, namespace, resources.deployments);
		        //removeDeployments(client, namespace, mlDep2, resources.deployments);
		        createServices(client, namespace, resources.services);
		        //removeServices(client,namespace, mlDep2, resources.services); //Proto Client not presently working for deletion
		        //ApiClient client2 = clientProvider.getClient();
		        //removeServices(client2,namespace, mlDep2, resources.services);
		        if (!mlDep.hasStatus())
		        {
		           logger.debug("Pushing updated SeldonDeployment "+mlDepStatusUpdated.getMetadata().getName()+" back to kubectl");
		           crdHandler.updateSeldonDeploymentStatus(mlDepStatusUpdated);
		        }
		        else
		            logger.debug("Not pushing an update as no change to status for SeldonDeployment "+mlDep2.getMetadata().getName());
		    }
		    else
		    {
		        mlCache.put(mlDep);
		        logger.debug("Only updated cache for "+mlDep.getMetadata().getName());
		    }
			
		} catch (SeldonDeploymentException e) {
			logger.error("Failed to create deployment ",e);
			failDeployment(mlDep,e);
		} catch (ApiException e) {
			logger.error("Kubernetes API exception deploying code:"+e.getCode()+ "message:"+e.getResponseBody(),e);
			failDeployment(mlDep,e);
		} catch (IOException e) {
			logger.error("IOException during createReplace ",e);
			failDeployment(mlDep,e);
		}
	}

	
}<|MERGE_RESOLUTION|>--- conflicted
+++ resolved
@@ -177,43 +177,6 @@
 		}
 	}
 	
-<<<<<<< HEAD
-=======
-	/**
-	 * Currently Not used as issue with proto client needs further investigation
-	 * @param client
-	 * @param namespace
-	 * @param seldonDeployment
-	 * @param services
-	 * @throws ApiException
-	 * @throws IOException
-	 * @throws SeldonDeploymentException
-	 */
-	private void removeServices(ProtoClient client,String namespace,SeldonDeployment seldonDeployment,List<Service> services) throws ApiException, IOException, SeldonDeploymentException
-	{
-		Set<String> names = getServiceNames(services);
-		V1ServiceList svcList = crdHandler.getOwnedServices(seldonNameCreator.getSeldonId(seldonDeployment),namespace);
-		for(V1Service s : svcList.getItems())
-		{
-			if (!names.contains(s.getMetadata().getName()))
-			{	
-				final String deleteApiPath = "/apis/v1/namespaces/{namespace}/services/{name}"
-	                    .replaceAll("\\{" + "name" + "\\}", client.getApiClient().escapeString(s.getMetadata().getName()))
-	                    .replaceAll("\\{" + "namespace" + "\\}", client.getApiClient().escapeString(namespace));
-	            DeleteOptions options = DeleteOptions.newBuilder().setPropagationPolicy("Foreground").build();
-	            ObjectOrStatus<Deployment> os = client.delete(Service.newBuilder(),deleteApiPath,options);
-	            if (os.status != null) {
-                    logger.error("Error deleting service:"+ProtoBufUtils.toJson(os.status));
-                    throw new SeldonDeploymentException("Failed to delete service "+s.getMetadata().getName());
-                }
-                else {
-                    logger.debug("Deleted deployment:"+ProtoBufUtils.toJson(os.object));
-                }
-			}
-		}
-	}
-	
->>>>>>> cbbcc6b4
 	private Set<String> getServiceNames(List<Service> services)
 	{
 		Set<String> names = new HashSet<>();
