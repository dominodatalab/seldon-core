# seldon-core-operator

![Version: 1.15.0](https://img.shields.io/static/v1?label=Version&message=1.15.0&color=informational&style=flat-square)

Seldon Core v1 CRD and controller Helm chart for Kubernetes.

## Usage

To use this chart, you will first need to add the `seldonio` Helm repo:

```bash
helm repo add seldonio https://storage.googleapis.com/seldon-charts
helm repo update
```

Onca that's done, you should then be able to deploy the chart as:

```bash
kubectl create namespace seldon-system
helm install seldon-core-operator seldonio/seldon-core-operator --namespace seldon-system
```

## Source Code

* <https://github.com/SeldonIO/seldon-core>
* <https://github.com/SeldonIO/seldon-core/tree/master/helm-charts/seldon-core-operator>
* <https://docs.seldon.io/projects/seldon-core/en/latest/workflow/install.html>

## Values

| Key | Type | Default | Description |
|-----|------|---------|-------------|
| ambassador.enabled | bool | `false` |  |
| ambassador.singleNamespace | bool | `false` |  |
| ambassador.version | string | `"v2"` |  |
| certManager.enabled | bool | `false` |  |
| controllerId | string | `""` |  |
| crd.annotations | object | `{}` |  |
| crd.create | bool | `true` |  |
| crd.forceV1 | bool | `false` |  |
| crd.forceV1beta1 | bool | `false` |  |
| credentials.gcs.gcsCredentialFileName | string | `"gcloud-application-credentials.json"` |  |
| credentials.s3.s3AccessKeyIDName | string | `"awsAccessKeyID"` |  |
| credentials.s3.s3SecretAccessKeyName | string | `"awsSecretAccessKey"` |  |
| defaultUserID | string | `"8888"` |  |
| executor.fullHealthChecks | bool | `false` |  |
| executor.image.pullPolicy | string | `"IfNotPresent"` |  |
| executor.image.registry | string | `"docker.io"` |  |
| executor.image.repository | string | `"seldonio/seldon-core-executor"` |  |
| executor.image.tag | string | `"1.15.0"` |  |
| executor.metricsPortName | string | `"metrics"` |  |
| executor.port | int | `8000` |  |
| executor.prometheus.path | string | `"/prometheus"` |  |
| executor.requestLogger.defaultEndpoint | string | `"http://default-broker"` |  |
| executor.requestLogger.workQueueSize | int | `10000` |  |
| executor.requestLogger.writeTimeoutMs | int | `2000` |  |
| executor.resources.cpuLimit | string | `"500m"` |  |
| executor.resources.cpuRequest | string | `"500m"` |  |
| executor.resources.memoryLimit | string | `"512Mi"` |  |
| executor.resources.memoryRequest | string | `"512Mi"` |  |
| executor.serviceAccount.name | string | `"default"` |  |
| executor.user | int | `8888` |  |
<<<<<<< HEAD
| explainer.image | string | `"seldonio/alibiexplainer:1.15.0"` |  |
| explainer.image_v2 | string | `"seldonio/mlserver:1.2.0-alibi-explain"` |  |
=======
| explainer.image | string | `"seldonio/alibiexplainer:1.15.0-dev"` |  |
| explainer.image_v2 | string | `"seldonio/mlserver:1.2.4-alibi-explain"` |  |
>>>>>>> b24d966e
| hostNetwork | bool | `false` |  |
| image.pullPolicy | string | `"IfNotPresent"` |  |
| image.registry | string | `"docker.io"` |  |
| image.repository | string | `"seldonio/seldon-core-operator"` |  |
| image.tag | string | `"1.15.0"` |  |
| istio.enabled | bool | `false` |  |
| istio.gateway | string | `"istio-system/seldon-gateway"` |  |
| istio.tlsMode | string | `""` |  |
| keda.enabled | bool | `false` |  |
| kubeflow | bool | `false` |  |
| manager.annotations | object | `{}` |  |
| manager.containerSecurityContext | object | `{}` |  |
| manager.cpuLimit | string | `"500m"` |  |
| manager.cpuRequest | string | `"100m"` |  |
| manager.deploymentNameAsPrefix | bool | `false` |  |
| manager.leaderElectionID | string | `"a33bd623.machinelearning.seldon.io"` |  |
| manager.leaderElectionLeaseDurationSecs | int | `15` |  |
| manager.leaderElectionRenewDeadlineSecs | int | `10` |  |
| manager.leaderElectionResourceLock | string | `nil` |  |
| manager.leaderElectionRetryPeriodSecs | int | `2` |  |
| manager.logLevel | string | `"INFO"` |  |
| manager.memoryLimit | string | `"300Mi"` |  |
| manager.memoryRequest | string | `"200Mi"` |  |
| manager.priorityClassName | string | `nil` |  |
| managerCreateResources | bool | `false` |  |
| managerUserID | int | `8888` |  |
| metrics.port | int | `8080` |  |
| namespaceOverride | string | `""` |  |
| predictiveUnit.defaultEnvSecretRefName | string | `""` |  |
| predictiveUnit.grpcPort | int | `9500` |  |
| predictiveUnit.httpPort | int | `9000` |  |
| predictiveUnit.metricsPortName | string | `"metrics"` |  |
| predictor_servers.HUGGINGFACE_SERVER.protocols.v2.defaultImageVersion | string | `"1.2.4-huggingface"` |  |
| predictor_servers.HUGGINGFACE_SERVER.protocols.v2.image | string | `"seldonio/mlserver"` |  |
| predictor_servers.MLFLOW_SERVER.protocols.seldon.defaultImageVersion | string | `"1.15.0"` |  |
| predictor_servers.MLFLOW_SERVER.protocols.seldon.image | string | `"seldonio/mlflowserver"` |  |
| predictor_servers.MLFLOW_SERVER.protocols.v2.defaultImageVersion | string | `"1.2.4-mlflow"` |  |
| predictor_servers.MLFLOW_SERVER.protocols.v2.image | string | `"seldonio/mlserver"` |  |
| predictor_servers.SKLEARN_SERVER.protocols.seldon.defaultImageVersion | string | `"1.15.0"` |  |
| predictor_servers.SKLEARN_SERVER.protocols.seldon.image | string | `"seldonio/sklearnserver"` |  |
| predictor_servers.SKLEARN_SERVER.protocols.v2.defaultImageVersion | string | `"1.2.4-sklearn"` |  |
| predictor_servers.SKLEARN_SERVER.protocols.v2.image | string | `"seldonio/mlserver"` |  |
| predictor_servers.TEMPO_SERVER.protocols.v2.defaultImageVersion | string | `"1.2.4-slim"` |  |
| predictor_servers.TEMPO_SERVER.protocols.v2.image | string | `"seldonio/mlserver"` |  |
| predictor_servers.TENSORFLOW_SERVER.protocols.seldon.defaultImageVersion | string | `"1.15.0"` |  |
| predictor_servers.TENSORFLOW_SERVER.protocols.seldon.image | string | `"seldonio/tfserving-proxy"` |  |
| predictor_servers.TENSORFLOW_SERVER.protocols.tensorflow.defaultImageVersion | string | `"2.1.0"` |  |
| predictor_servers.TENSORFLOW_SERVER.protocols.tensorflow.image | string | `"tensorflow/serving"` |  |
| predictor_servers.TRITON_SERVER.protocols.v2.defaultImageVersion | string | `"21.08-py3"` |  |
| predictor_servers.TRITON_SERVER.protocols.v2.image | string | `"nvcr.io/nvidia/tritonserver"` |  |
| predictor_servers.XGBOOST_SERVER.protocols.seldon.defaultImageVersion | string | `"1.15.0"` |  |
| predictor_servers.XGBOOST_SERVER.protocols.seldon.image | string | `"seldonio/xgboostserver"` |  |
| predictor_servers.XGBOOST_SERVER.protocols.v2.defaultImageVersion | string | `"1.2.4-xgboost"` |  |
| predictor_servers.XGBOOST_SERVER.protocols.v2.image | string | `"seldonio/mlserver"` |  |
| rbac.configmap.create | bool | `true` |  |
| rbac.create | bool | `true` |  |
| serviceAccount.create | bool | `true` |  |
| serviceAccount.name | string | `"seldon-manager"` |  |
| singleNamespace | bool | `false` |  |
| storageInitializer.cpuLimit | string | `"1"` |  |
| storageInitializer.cpuRequest | string | `"100m"` |  |
| storageInitializer.image | string | `"seldonio/rclone-storage-initializer:1.15.0"` |  |
| storageInitializer.memoryLimit | string | `"1Gi"` |  |
| storageInitializer.memoryRequest | string | `"100Mi"` |  |
| usageMetrics.enabled | bool | `false` |  |
| webhook.port | int | `4443` |  |<|MERGE_RESOLUTION|>--- conflicted
+++ resolved
@@ -60,13 +60,8 @@
 | executor.resources.memoryRequest | string | `"512Mi"` |  |
 | executor.serviceAccount.name | string | `"default"` |  |
 | executor.user | int | `8888` |  |
-<<<<<<< HEAD
-| explainer.image | string | `"seldonio/alibiexplainer:1.15.0"` |  |
-| explainer.image_v2 | string | `"seldonio/mlserver:1.2.0-alibi-explain"` |  |
-=======
 | explainer.image | string | `"seldonio/alibiexplainer:1.15.0-dev"` |  |
 | explainer.image_v2 | string | `"seldonio/mlserver:1.2.4-alibi-explain"` |  |
->>>>>>> b24d966e
 | hostNetwork | bool | `false` |  |
 | image.pullPolicy | string | `"IfNotPresent"` |  |
 | image.registry | string | `"docker.io"` |  |
