# seldon-core-operator

<<<<<<< HEAD
![Version: 1.15.0](https://img.shields.io/static/v1?label=Version&message=1.15.0&color=informational&style=flat-square)
=======
![Version: 1.16.0](https://img.shields.io/static/v1?label=Version&message=1.16.0&color=informational&style=flat-square)
>>>>>>> 116fd011

Seldon Core CRD and controller helm chart for Kubernetes.

## Usage

To use this chart, you will first need to add the `seldonio` Helm repo:

```bash
helm repo add seldonio https://storage.googleapis.com/seldon-charts
helm repo update
```

Onca that's done, you should then be able to deploy the chart as:

```bash
kubectl create namespace seldon-system
helm install seldon-core-operator seldonio/seldon-core-operator --namespace seldon-system
```

## Source Code

* <https://github.com/SeldonIO/seldon-core>
* <https://github.com/SeldonIO/seldon-core/tree/master/helm-charts/seldon-core-operator>
* <https://docs.seldon.io/projects/seldon-core/en/latest/workflow/install.html>

## Values

| Key | Type | Default | Description |
|-----|------|---------|-------------|
| ambassador.enabled | bool | `false` |  |
| ambassador.singleNamespace | bool | `false` |  |
| ambassador.version | string | `"v2"` |  |
| certManager.enabled | bool | `false` |  |
| controllerId | string | `""` |  |
| crd.annotations | object | `{}` |  |
| crd.create | bool | `true` |  |
| crd.forceV1 | bool | `false` |  |
| crd.forceV1beta1 | bool | `false` |  |
| credentials.gcs.gcsCredentialFileName | string | `"gcloud-application-credentials.json"` |  |
| credentials.s3.s3AccessKeyIDName | string | `"awsAccessKeyID"` |  |
| credentials.s3.s3SecretAccessKeyName | string | `"awsSecretAccessKey"` |  |
| defaultUserID | string | `"8888"` |  |
| executor.fullHealthChecks | bool | `false` |  |
| executor.image.pullPolicy | string | `"IfNotPresent"` |  |
| executor.image.registry | string | `"docker.io"` |  |
| executor.image.repository | string | `"seldonio/seldon-core-executor"` |  |
<<<<<<< HEAD
| executor.image.tag | string | `"1.15.0"` |  |
=======
| executor.image.tag | string | `"1.16.0"` |  |
>>>>>>> 116fd011
| executor.metricsPortName | string | `"metrics"` |  |
| executor.port | int | `8000` |  |
| executor.prometheus.path | string | `"/prometheus"` |  |
| executor.requestLogger.defaultEndpoint | string | `"http://default-broker"` |  |
| executor.requestLogger.workQueueSize | int | `10000` |  |
| executor.requestLogger.writeTimeoutMs | int | `2000` |  |
| executor.resources.cpuLimit | string | `"500m"` |  |
| executor.resources.cpuRequest | string | `"500m"` |  |
| executor.resources.memoryLimit | string | `"512Mi"` |  |
| executor.resources.memoryRequest | string | `"512Mi"` |  |
| executor.serviceAccount.name | string | `"default"` |  |
| executor.user | int | `8888` |  |
| explainer.image | string | `"seldonio/alibiexplainer:1.16.0"` |  |
| explainer.image_v2 | string | `"seldonio/mlserver:1.3.0-alibi-explain"` |  |
| hostNetwork | bool | `false` |  |
| image.pullPolicy | string | `"IfNotPresent"` |  |
| image.registry | string | `"docker.io"` |  |
| image.repository | string | `"seldonio/seldon-core-operator"` |  |
<<<<<<< HEAD
| image.tag | string | `"1.15.0"` |  |
=======
| image.tag | string | `"1.16.0"` |  |
>>>>>>> 116fd011
| istio.enabled | bool | `false` |  |
| istio.gateway | string | `"istio-system/seldon-gateway"` |  |
| istio.tlsMode | string | `""` |  |
| keda.enabled | bool | `false` |  |
| kubeflow | bool | `false` |  |
| manager.annotations | object | `{}` |  |
| manager.containerSecurityContext | object | `{}` |  |
| manager.cpuLimit | string | `"500m"` |  |
| manager.cpuRequest | string | `"100m"` |  |
| manager.deploymentNameAsPrefix | bool | `false` |  |
| manager.leaderElectionID | string | `"a33bd623.machinelearning.seldon.io"` |  |
| manager.leaderElectionLeaseDurationSecs | int | `15` |  |
| manager.leaderElectionRenewDeadlineSecs | int | `10` |  |
| manager.leaderElectionResourceLock | string | `nil` |  |
| manager.leaderElectionRetryPeriodSecs | int | `2` |  |
| manager.logLevel | string | `"INFO"` |  |
| manager.memoryLimit | string | `"300Mi"` |  |
| manager.memoryRequest | string | `"200Mi"` |  |
| manager.priorityClassName | string | `nil` |  |
| managerCreateResources | bool | `false` |  |
| managerUserID | int | `8888` |  |
| metrics.port | int | `8080` |  |
| namespaceOverride | string | `""` |  |
| predictiveUnit.defaultEnvSecretRefName | string | `""` |  |
| predictiveUnit.grpcPort | int | `9500` |  |
| predictiveUnit.httpPort | int | `9000` |  |
| predictiveUnit.metricsPortName | string | `"metrics"` |  |
| predictor_servers.HUGGINGFACE_SERVER.protocols.v2.defaultImageVersion | string | `"1.3.0-huggingface"` |  |
| predictor_servers.HUGGINGFACE_SERVER.protocols.v2.image | string | `"seldonio/mlserver"` |  |
<<<<<<< HEAD
| predictor_servers.MLFLOW_SERVER.protocols.seldon.defaultImageVersion | string | `"1.15.0"` |  |
| predictor_servers.MLFLOW_SERVER.protocols.seldon.image | string | `"seldonio/mlflowserver"` |  |
| predictor_servers.MLFLOW_SERVER.protocols.v2.defaultImageVersion | string | `"1.3.0-mlflow"` |  |
| predictor_servers.MLFLOW_SERVER.protocols.v2.image | string | `"seldonio/mlserver"` |  |
| predictor_servers.SKLEARN_SERVER.protocols.seldon.defaultImageVersion | string | `"1.15.0"` |  |
=======
| predictor_servers.MLFLOW_SERVER.protocols.seldon.defaultImageVersion | string | `"1.16.0"` |  |
| predictor_servers.MLFLOW_SERVER.protocols.seldon.image | string | `"seldonio/mlflowserver"` |  |
| predictor_servers.MLFLOW_SERVER.protocols.v2.defaultImageVersion | string | `"1.3.0-mlflow"` |  |
| predictor_servers.MLFLOW_SERVER.protocols.v2.image | string | `"seldonio/mlserver"` |  |
| predictor_servers.SKLEARN_SERVER.protocols.seldon.defaultImageVersion | string | `"1.16.0"` |  |
>>>>>>> 116fd011
| predictor_servers.SKLEARN_SERVER.protocols.seldon.image | string | `"seldonio/sklearnserver"` |  |
| predictor_servers.SKLEARN_SERVER.protocols.v2.defaultImageVersion | string | `"1.3.0-sklearn"` |  |
| predictor_servers.SKLEARN_SERVER.protocols.v2.image | string | `"seldonio/mlserver"` |  |
| predictor_servers.TEMPO_SERVER.protocols.v2.defaultImageVersion | string | `"1.3.0-slim"` |  |
| predictor_servers.TEMPO_SERVER.protocols.v2.image | string | `"seldonio/mlserver"` |  |
<<<<<<< HEAD
| predictor_servers.TENSORFLOW_SERVER.protocols.seldon.defaultImageVersion | string | `"1.15.0"` |  |
=======
| predictor_servers.TENSORFLOW_SERVER.protocols.seldon.defaultImageVersion | string | `"1.16.0"` |  |
>>>>>>> 116fd011
| predictor_servers.TENSORFLOW_SERVER.protocols.seldon.image | string | `"seldonio/tfserving-proxy"` |  |
| predictor_servers.TENSORFLOW_SERVER.protocols.tensorflow.defaultImageVersion | string | `"2.1.0"` |  |
| predictor_servers.TENSORFLOW_SERVER.protocols.tensorflow.image | string | `"tensorflow/serving"` |  |
| predictor_servers.TRITON_SERVER.protocols.v2.defaultImageVersion | string | `"21.08-py3"` |  |
| predictor_servers.TRITON_SERVER.protocols.v2.image | string | `"nvcr.io/nvidia/tritonserver"` |  |
<<<<<<< HEAD
| predictor_servers.XGBOOST_SERVER.protocols.seldon.defaultImageVersion | string | `"1.15.0"` |  |
=======
| predictor_servers.XGBOOST_SERVER.protocols.seldon.defaultImageVersion | string | `"1.16.0"` |  |
>>>>>>> 116fd011
| predictor_servers.XGBOOST_SERVER.protocols.seldon.image | string | `"seldonio/xgboostserver"` |  |
| predictor_servers.XGBOOST_SERVER.protocols.v2.defaultImageVersion | string | `"1.3.0-xgboost"` |  |
| predictor_servers.XGBOOST_SERVER.protocols.v2.image | string | `"seldonio/mlserver"` |  |
| rbac.configmap.create | bool | `true` |  |
| rbac.create | bool | `true` |  |
| serviceAccount.create | bool | `true` |  |
| serviceAccount.name | string | `"seldon-manager"` |  |
| singleNamespace | bool | `false` |  |
| storageInitializer.cpuLimit | string | `"1"` |  |
| storageInitializer.cpuRequest | string | `"100m"` |  |
<<<<<<< HEAD
| storageInitializer.image | string | `"seldonio/rclone-storage-initializer:1.15.0"` |  |
=======
| storageInitializer.image | string | `"seldonio/rclone-storage-initializer:1.16.0"` |  |
>>>>>>> 116fd011
| storageInitializer.memoryLimit | string | `"1Gi"` |  |
| storageInitializer.memoryRequest | string | `"100Mi"` |  |
| usageMetrics.enabled | bool | `false` |  |
| webhook.port | int | `4443` |  |<|MERGE_RESOLUTION|>--- conflicted
+++ resolved
@@ -1,10 +1,6 @@
 # seldon-core-operator
 
-<<<<<<< HEAD
-![Version: 1.15.0](https://img.shields.io/static/v1?label=Version&message=1.15.0&color=informational&style=flat-square)
-=======
 ![Version: 1.16.0](https://img.shields.io/static/v1?label=Version&message=1.16.0&color=informational&style=flat-square)
->>>>>>> 116fd011
 
 Seldon Core CRD and controller helm chart for Kubernetes.
 
@@ -17,7 +13,7 @@
 helm repo update
 ```
 
-Onca that's done, you should then be able to deploy the chart as:
+Once that's done, you should then be able to deploy the chart as:
 
 ```bash
 kubectl create namespace seldon-system
@@ -51,11 +47,7 @@
 | executor.image.pullPolicy | string | `"IfNotPresent"` |  |
 | executor.image.registry | string | `"docker.io"` |  |
 | executor.image.repository | string | `"seldonio/seldon-core-executor"` |  |
-<<<<<<< HEAD
-| executor.image.tag | string | `"1.15.0"` |  |
-=======
 | executor.image.tag | string | `"1.16.0"` |  |
->>>>>>> 116fd011
 | executor.metricsPortName | string | `"metrics"` |  |
 | executor.port | int | `8000` |  |
 | executor.prometheus.path | string | `"/prometheus"` |  |
@@ -74,11 +66,7 @@
 | image.pullPolicy | string | `"IfNotPresent"` |  |
 | image.registry | string | `"docker.io"` |  |
 | image.repository | string | `"seldonio/seldon-core-operator"` |  |
-<<<<<<< HEAD
-| image.tag | string | `"1.15.0"` |  |
-=======
 | image.tag | string | `"1.16.0"` |  |
->>>>>>> 116fd011
 | istio.enabled | bool | `false` |  |
 | istio.gateway | string | `"istio-system/seldon-gateway"` |  |
 | istio.tlsMode | string | `""` |  |
@@ -108,39 +96,23 @@
 | predictiveUnit.metricsPortName | string | `"metrics"` |  |
 | predictor_servers.HUGGINGFACE_SERVER.protocols.v2.defaultImageVersion | string | `"1.3.0-huggingface"` |  |
 | predictor_servers.HUGGINGFACE_SERVER.protocols.v2.image | string | `"seldonio/mlserver"` |  |
-<<<<<<< HEAD
-| predictor_servers.MLFLOW_SERVER.protocols.seldon.defaultImageVersion | string | `"1.15.0"` |  |
-| predictor_servers.MLFLOW_SERVER.protocols.seldon.image | string | `"seldonio/mlflowserver"` |  |
-| predictor_servers.MLFLOW_SERVER.protocols.v2.defaultImageVersion | string | `"1.3.0-mlflow"` |  |
-| predictor_servers.MLFLOW_SERVER.protocols.v2.image | string | `"seldonio/mlserver"` |  |
-| predictor_servers.SKLEARN_SERVER.protocols.seldon.defaultImageVersion | string | `"1.15.0"` |  |
-=======
 | predictor_servers.MLFLOW_SERVER.protocols.seldon.defaultImageVersion | string | `"1.16.0"` |  |
 | predictor_servers.MLFLOW_SERVER.protocols.seldon.image | string | `"seldonio/mlflowserver"` |  |
 | predictor_servers.MLFLOW_SERVER.protocols.v2.defaultImageVersion | string | `"1.3.0-mlflow"` |  |
 | predictor_servers.MLFLOW_SERVER.protocols.v2.image | string | `"seldonio/mlserver"` |  |
 | predictor_servers.SKLEARN_SERVER.protocols.seldon.defaultImageVersion | string | `"1.16.0"` |  |
->>>>>>> 116fd011
 | predictor_servers.SKLEARN_SERVER.protocols.seldon.image | string | `"seldonio/sklearnserver"` |  |
 | predictor_servers.SKLEARN_SERVER.protocols.v2.defaultImageVersion | string | `"1.3.0-sklearn"` |  |
 | predictor_servers.SKLEARN_SERVER.protocols.v2.image | string | `"seldonio/mlserver"` |  |
 | predictor_servers.TEMPO_SERVER.protocols.v2.defaultImageVersion | string | `"1.3.0-slim"` |  |
 | predictor_servers.TEMPO_SERVER.protocols.v2.image | string | `"seldonio/mlserver"` |  |
-<<<<<<< HEAD
-| predictor_servers.TENSORFLOW_SERVER.protocols.seldon.defaultImageVersion | string | `"1.15.0"` |  |
-=======
 | predictor_servers.TENSORFLOW_SERVER.protocols.seldon.defaultImageVersion | string | `"1.16.0"` |  |
->>>>>>> 116fd011
 | predictor_servers.TENSORFLOW_SERVER.protocols.seldon.image | string | `"seldonio/tfserving-proxy"` |  |
 | predictor_servers.TENSORFLOW_SERVER.protocols.tensorflow.defaultImageVersion | string | `"2.1.0"` |  |
 | predictor_servers.TENSORFLOW_SERVER.protocols.tensorflow.image | string | `"tensorflow/serving"` |  |
 | predictor_servers.TRITON_SERVER.protocols.v2.defaultImageVersion | string | `"21.08-py3"` |  |
 | predictor_servers.TRITON_SERVER.protocols.v2.image | string | `"nvcr.io/nvidia/tritonserver"` |  |
-<<<<<<< HEAD
-| predictor_servers.XGBOOST_SERVER.protocols.seldon.defaultImageVersion | string | `"1.15.0"` |  |
-=======
 | predictor_servers.XGBOOST_SERVER.protocols.seldon.defaultImageVersion | string | `"1.16.0"` |  |
->>>>>>> 116fd011
 | predictor_servers.XGBOOST_SERVER.protocols.seldon.image | string | `"seldonio/xgboostserver"` |  |
 | predictor_servers.XGBOOST_SERVER.protocols.v2.defaultImageVersion | string | `"1.3.0-xgboost"` |  |
 | predictor_servers.XGBOOST_SERVER.protocols.v2.image | string | `"seldonio/mlserver"` |  |
@@ -151,11 +123,7 @@
 | singleNamespace | bool | `false` |  |
 | storageInitializer.cpuLimit | string | `"1"` |  |
 | storageInitializer.cpuRequest | string | `"100m"` |  |
-<<<<<<< HEAD
-| storageInitializer.image | string | `"seldonio/rclone-storage-initializer:1.15.0"` |  |
-=======
 | storageInitializer.image | string | `"seldonio/rclone-storage-initializer:1.16.0"` |  |
->>>>>>> 116fd011
 | storageInitializer.memoryLimit | string | `"1Gi"` |  |
 | storageInitializer.memoryRequest | string | `"100Mi"` |  |
 | usageMetrics.enabled | bool | `false` |  |
