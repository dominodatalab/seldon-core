# # Seldon Core Operator
# Below are the default values when installing Seldon Core

# Defaults to .Release.Namespace
namespaceOverride: "" 

# ## Ingress Options
# You are able to choose between Istio and Ambassador

# If you have ambassador installed you can just use the enabled flag
ambassador:
  enabled: true
  singleNamespace: false
# When activating Istio, respecive virtual services will be created
# You must make sure you create the seldon-gateway as well
istio:
  enabled: false
  gateway: istio-system/seldon-gateway
  tlsMode: ""
# If you have KEDA installed you can use it for autoscaling
keda:
  enabled: false
# ## Install with Cert Manager
# See installation page in documentation for more information
certManager:
  enabled: false

# ## Install with limited namespace visibility
# If you want to ensure seldon-core-controller can only have visibility
#   to specifci namespaces you can set the controllerId
controllerId: ""

# Whether operator should create the webhooks and configmap on startup (false means created from chart)
managerCreateResources: false

# Default user id to add to all Pod Security Context as the default
# Use this to ensure all container run as non-root by default
# For openshift leave blank as usually this will be injected automatically on an openshift cluster
# to all pods.
defaultUserID: "8888"

# runtime user to use for manager
managerUserID: 8888

# ## Service Orchestrator (Executor)
# The executor is the default service orchestrator which has superceeded the "Java Engine"
executor:
  port: 8000
  metricsPortName: metrics
  image:
    pullPolicy: IfNotPresent
    registry: docker.io
    repository: seldonio/seldon-core-executor
<<<<<<< HEAD
    tag: 1.7.0
=======
    tag: 1.8.0-dev
>>>>>>> 5939e9bd
  resources:
    cpuLimit: 500m
    cpuRequest: 500m
    memoryLimit: 512Mi
    memoryRequest: 512Mi
  prometheus:
    path: /prometheus
  serviceAccount:
    name: default
  user: 8888
# If you want to make available your own request logger for ELK integration you can set this
# For more information see the Production Integration for Payload Request Logging with ELK in the docs
  requestLogger:
    defaultEndpoint: 'http://default-broker'

# ## Seldon Core Controller Manager Options
image:
  pullPolicy: IfNotPresent
  registry: docker.io
  repository: seldonio/seldon-core-operator
<<<<<<< HEAD
  tag: 1.7.0
=======
  tag: 1.8.0-dev
>>>>>>> 5939e9bd
manager:
  cpuLimit: 500m
  cpuRequest: 100m
  memoryLimit: 300Mi
  memoryRequest: 200Mi
rbac:
  configmap:
    create: true
  create: true
serviceAccount:
  create: true
  name: seldon-manager
singleNamespace: false
storageInitializer:
  cpuLimit: "1"
  cpuRequest: 100m
  image: gcr.io/kfserving/storage-initializer:v0.4.0
  memoryLimit: 1Gi
  memoryRequest: 100Mi
usageMetrics:
  enabled: false
webhook:
  port: 4443

# ## Predictive Unit Values
predictiveUnit:
  port: 9000
  metricsPortName: metrics
  # If you would like to add extra environment variables to the init container to make available
  #   secrets such as cloud credentials, you can provide a default secret name that will be loaded
  #   to all the containers. You can then override this using the envSecretRefName in SeldonDeployments
  defaultEnvSecretRefName: ""
predictor_servers:
  MLFLOW_SERVER:
    protocols:
      seldon:
<<<<<<< HEAD
        defaultImageVersion: "1.7.0"
=======
        defaultImageVersion: "1.8.0-dev"
>>>>>>> 5939e9bd
        image: seldonio/mlflowserver
  SKLEARN_SERVER:
    protocols:
      seldon:
<<<<<<< HEAD
        defaultImageVersion: "1.7.0"
=======
        defaultImageVersion: "1.8.0-dev"
>>>>>>> 5939e9bd
        image: seldonio/sklearnserver
      kfserving:
        defaultImageVersion: "0.1.1"
        image: seldonio/mlserver
  TENSORFLOW_SERVER:
    protocols:
      seldon:
<<<<<<< HEAD
        defaultImageVersion: "1.7.0"
=======
        defaultImageVersion: "1.8.0-dev"
>>>>>>> 5939e9bd
        image: seldonio/tfserving-proxy
      tensorflow: 
        defaultImageVersion: 2.1.0
        image:  tensorflow/serving
  XGBOOST_SERVER:
    protocols:
      seldon:
<<<<<<< HEAD
        defaultImageVersion: "1.7.0"
=======
        defaultImageVersion: "1.8.0-dev"
>>>>>>> 5939e9bd
        image: seldonio/xgboostserver
      kfserving:
        defaultImageVersion: "0.1.1"
        image: seldonio/mlserver
  TRITON_SERVER:
    protocols:
      kfserving:
        defaultImageVersion: "20.08-py3"
        image: nvcr.io/nvidia/tritonserver

# ## Other
# You can choose the crds to not be installed if you already installed them
# This applies to just the yaml template. If you set managerCreateResources=true then
# it will try to create the CRD but only if it does not exist
crd:
  create: true
  # Whether to force the use of the v1beta1 or v1 CRD.
  forceV1: false
  forceV1beta1: false

# Warning: credentials will be depricated soon, please use defaultEnvSecretRefName above
# For more info please check the documentation
credentials:
  gcs:
    gcsCredentialFileName: gcloud-application-credentials.json
  s3:
    s3AccessKeyIDName: awsAccessKeyID
    s3SecretAccessKeyName: awsSecretAccessKey

kubeflow: false

# ## Engine parameters
# Warning: Engine is being depricated in favour of Orchestrator
# FOr more information please read the Upgrading section in the documentation
engine:
  grpc:
    port: 5001
  image:
    pullPolicy: IfNotPresent
    registry: docker.io
    repository: seldonio/engine
<<<<<<< HEAD
    tag: 1.7.0
=======
    tag: 1.8.0-dev
>>>>>>> 5939e9bd
  resources:
    cpuLimit: 500m
    cpuRequest: 500m
    memoryLimit: 512Mi
    memoryRequest: 512Mi
  logMessagesExternally: false
  port: 8000
  prometheus:
    path: /prometheus
  serviceAccount:
    name: default
  user: 8888


# Explainer image
explainer:
<<<<<<< HEAD
  image: seldonio/alibiexplainer:1.7.0
=======
  image: seldonio/alibiexplainer:1.8.0-dev
>>>>>>> 5939e9bd
<|MERGE_RESOLUTION|>--- conflicted
+++ resolved
@@ -51,11 +51,7 @@
     pullPolicy: IfNotPresent
     registry: docker.io
     repository: seldonio/seldon-core-executor
-<<<<<<< HEAD
-    tag: 1.7.0
-=======
     tag: 1.8.0-dev
->>>>>>> 5939e9bd
   resources:
     cpuLimit: 500m
     cpuRequest: 500m
@@ -76,11 +72,7 @@
   pullPolicy: IfNotPresent
   registry: docker.io
   repository: seldonio/seldon-core-operator
-<<<<<<< HEAD
-  tag: 1.7.0
-=======
   tag: 1.8.0-dev
->>>>>>> 5939e9bd
 manager:
   cpuLimit: 500m
   cpuRequest: 100m
@@ -117,20 +109,12 @@
   MLFLOW_SERVER:
     protocols:
       seldon:
-<<<<<<< HEAD
-        defaultImageVersion: "1.7.0"
-=======
         defaultImageVersion: "1.8.0-dev"
->>>>>>> 5939e9bd
         image: seldonio/mlflowserver
   SKLEARN_SERVER:
     protocols:
       seldon:
-<<<<<<< HEAD
-        defaultImageVersion: "1.7.0"
-=======
         defaultImageVersion: "1.8.0-dev"
->>>>>>> 5939e9bd
         image: seldonio/sklearnserver
       kfserving:
         defaultImageVersion: "0.1.1"
@@ -138,11 +122,7 @@
   TENSORFLOW_SERVER:
     protocols:
       seldon:
-<<<<<<< HEAD
-        defaultImageVersion: "1.7.0"
-=======
         defaultImageVersion: "1.8.0-dev"
->>>>>>> 5939e9bd
         image: seldonio/tfserving-proxy
       tensorflow: 
         defaultImageVersion: 2.1.0
@@ -150,11 +130,7 @@
   XGBOOST_SERVER:
     protocols:
       seldon:
-<<<<<<< HEAD
-        defaultImageVersion: "1.7.0"
-=======
         defaultImageVersion: "1.8.0-dev"
->>>>>>> 5939e9bd
         image: seldonio/xgboostserver
       kfserving:
         defaultImageVersion: "0.1.1"
@@ -196,11 +172,7 @@
     pullPolicy: IfNotPresent
     registry: docker.io
     repository: seldonio/engine
-<<<<<<< HEAD
-    tag: 1.7.0
-=======
     tag: 1.8.0-dev
->>>>>>> 5939e9bd
   resources:
     cpuLimit: 500m
     cpuRequest: 500m
@@ -217,8 +189,4 @@
 
 # Explainer image
 explainer:
-<<<<<<< HEAD
-  image: seldonio/alibiexplainer:1.7.0
-=======
   image: seldonio/alibiexplainer:1.8.0-dev
->>>>>>> 5939e9bd
