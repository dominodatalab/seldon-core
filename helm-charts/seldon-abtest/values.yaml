separate_pods: true
modela:
  image:
    name: seldonio/mock_classifier
<<<<<<< HEAD
    version: 1.7.0
=======
    version: 1.8.0-dev
>>>>>>> 5939e9bd
  name: classifier-1
#  resources: { "requests": { "memory": "1Mi" }}
modelb:
  image:
    name: seldonio/mock_classifier
<<<<<<< HEAD
    version: 1.7.0
=======
    version: 1.8.0-dev
>>>>>>> 5939e9bd
  name: classifier-2
traffic_modela_percentage: 0.5
replicas: 1
predictor:
  name: default<|MERGE_RESOLUTION|>--- conflicted
+++ resolved
@@ -2,21 +2,13 @@
 modela:
   image:
     name: seldonio/mock_classifier
-<<<<<<< HEAD
-    version: 1.7.0
-=======
     version: 1.8.0-dev
->>>>>>> 5939e9bd
   name: classifier-1
 #  resources: { "requests": { "memory": "1Mi" }}
 modelb:
   image:
     name: seldonio/mock_classifier
-<<<<<<< HEAD
-    version: 1.7.0
-=======
     version: 1.8.0-dev
->>>>>>> 5939e9bd
   name: classifier-2
 traffic_modela_percentage: 0.5
 replicas: 1
