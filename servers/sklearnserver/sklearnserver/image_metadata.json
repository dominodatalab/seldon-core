<<<<<<< HEAD
{"labels": [{"name": "Seldon SKLearn Server"}, {"vendor": "Seldon Technologies"}, {"version": "1.2.1"}, {"release": "1"}, {"summary": "A SKLearn Model Server for Seldon Core"}, {"description": "The model server for sklearn models saved as pickles."}]}
=======
{"labels": [{"name": "Seldon SKLearn Server"}, {"vendor": "Seldon Technologies"}, {"version": "1.2.2-dev"}, {"release": "1"}, {"summary": "A SKLearn Model Server for Seldon Core"}, {"description": "The model server for sklearn models saved as pickles."}]}
>>>>>>> 21bac16f
<|MERGE_RESOLUTION|>--- conflicted
+++ resolved
@@ -1,5 +1 @@
-<<<<<<< HEAD
-{"labels": [{"name": "Seldon SKLearn Server"}, {"vendor": "Seldon Technologies"}, {"version": "1.2.1"}, {"release": "1"}, {"summary": "A SKLearn Model Server for Seldon Core"}, {"description": "The model server for sklearn models saved as pickles."}]}
-=======
-{"labels": [{"name": "Seldon SKLearn Server"}, {"vendor": "Seldon Technologies"}, {"version": "1.2.2-dev"}, {"release": "1"}, {"summary": "A SKLearn Model Server for Seldon Core"}, {"description": "The model server for sklearn models saved as pickles."}]}
->>>>>>> 21bac16f
+{"labels": [{"name": "Seldon SKLearn Server"}, {"vendor": "Seldon Technologies"}, {"version": "1.2.2-dev"}, {"release": "1"}, {"summary": "A SKLearn Model Server for Seldon Core"}, {"description": "The model server for sklearn models saved as pickles."}]}