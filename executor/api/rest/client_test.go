package rest

import (
	"bytes"
	"context"
	"crypto/tls"
	"encoding/json"
	"net"
	"net/http"
	"net/http/httptest"
	"net/url"
	"strconv"
	"testing"
	"time"

	"github.com/golang/protobuf/jsonpb"
	. "github.com/onsi/gomega"
	"github.com/prometheus/client_golang/prometheus"
	"github.com/seldonio/seldon-core/executor/api"
	"github.com/seldonio/seldon-core/executor/api/grpc/seldon/proto"
	"github.com/seldonio/seldon-core/executor/api/metric"
	"github.com/seldonio/seldon-core/executor/api/payload"
	"github.com/seldonio/seldon-core/executor/k8s"
	v1 "github.com/seldonio/seldon-core/operator/apis/machinelearning.seldon.io/v1"
	v12 "k8s.io/api/core/v1"
	v1meta "k8s.io/apimachinery/pkg/apis/meta/v1"
)

const (
	okPredictResponse = `{
		"data": {
           "names" : [ "a", "b" ],
           "ndarray" : [[0.9,0.1]]
       }
	}`
	okRouteResponse = `{
		"data": {
           "ndarray" : [1]
       }
	}`
	okStatusResponse = `{
        "status": "ok"
	}`
	okMetadataResponse = `{
        "metadata": {
          "name":"mymodel"
        }
	}`
	errorPredictResponse = `{
       "status":"failed"
    }`
)

func testingHTTPClient(g *GomegaWithT, handler http.Handler) (string, int, *http.Client, func()) {
	s := httptest.NewServer(handler)

	cli := &http.Client{
		Transport: &http.Transport{
			DialContext: func(_ context.Context, network, _ string) (net.Conn, error) {
				return net.Dial(network, s.Listener.Addr().String())
			},
			TLSClientConfig: &tls.Config{
				InsecureSkipVerify: true,
			},
		},
	}

	url, err := url.Parse(s.URL)
	g.Expect(err).Should(BeNil())
	port, err := strconv.Atoi(url.Port())
	g.Expect(err).Should(BeNil())

	return url.Hostname(), port, cli, s.Close
}

func SetHTTPClient(httpClient *http.Client) BytesRestClientOption {
	return func(cli *JSONRestClient) {
		cli.httpClient = httpClient
	}
}

func createPayload(g *GomegaWithT) payload.SeldonPayload {
	var data = ` {"data":{"ndarray":[1.1,2.0]}}`
	return &payload.BytesPayload{Msg: []byte(data)}
}

func createTestContext() context.Context {
	ctx := context.Background()
	ctx = context.WithValue(ctx, payload.SeldonPUIDHeader, "1")
	return ctx
}

func TestSimpleMethods(t *testing.T) {
	t.Logf("Started")
	g := NewGomegaWithT(t)
	h := http.HandlerFunc(func(w http.ResponseWriter, r *http.Request) {
		w.Write([]byte(okPredictResponse))
	})
	host, port, httpClient, teardown := testingHTTPClient(g, h)
	defer teardown()
	predictor := v1.PredictorSpec{
		Name:        "test",
		Annotations: map[string]string{},
	}
	seldonRestClient, err := NewJSONRestClient(api.ProtocolSeldon, "test", &predictor, nil, SetHTTPClient(httpClient))
	g.Expect(err).To(BeNil())

	methods := []func(context.Context, string, string, int32, payload.SeldonPayload, map[string][]string) (payload.SeldonPayload, error){seldonRestClient.Predict, seldonRestClient.TransformInput, seldonRestClient.TransformOutput, seldonRestClient.Feedback}
	for _, method := range methods {
		resPayload, err := method(createTestContext(), "model", host, int32(port), createPayload(g), map[string][]string{})
		g.Expect(err).Should(BeNil())

		data := resPayload.GetPayload().([]byte)
		var smRes proto.SeldonMessage
		err = jsonpb.UnmarshalString(string(data), &smRes)
		g.Expect(err).Should(BeNil())
		g.Expect(smRes.GetData().GetNdarray().Values[0].GetListValue().Values[0].GetNumberValue()).Should(Equal(0.9))
		g.Expect(smRes.GetData().GetNdarray().Values[0].GetListValue().Values[1].GetNumberValue()).Should(Equal(0.1))
	}
}

func TestRouter(t *testing.T) {
	t.Logf("Started")
	g := NewGomegaWithT(t)
	h := http.HandlerFunc(func(w http.ResponseWriter, r *http.Request) {
		w.Write([]byte(okRouteResponse))
	})
	host, port, httpClient, teardown := testingHTTPClient(g, h)
	defer teardown()
	predictor := v1.PredictorSpec{
		Name:        "test",
		Annotations: map[string]string{},
	}
	seldonRestClient, err := NewJSONRestClient(api.ProtocolSeldon, "test", &predictor, nil, SetHTTPClient(httpClient))
	g.Expect(err).To(BeNil())

	route, err := seldonRestClient.Route(createTestContext(), "model", host, int32(port), createPayload(g), map[string][]string{})
	g.Expect(err).Should(BeNil())

	g.Expect(route).Should(Equal(1))
}

func TestStatus(t *testing.T) {
	t.Logf("Started")
	g := NewGomegaWithT(t)
	h := http.HandlerFunc(func(w http.ResponseWriter, r *http.Request) {
		w.Write([]byte(okStatusResponse))
	})
	host, port, httpClient, teardown := testingHTTPClient(g, h)
	defer teardown()
	predictor := v1.PredictorSpec{
		Name:        "test",
		Annotations: map[string]string{},
	}
	seldonRestClient, err := NewJSONRestClient(api.ProtocolSeldon, "test", &predictor, nil, SetHTTPClient(httpClient))
	g.Expect(err).To(BeNil())

	status, err := seldonRestClient.Status(createTestContext(), "model", host, int32(port), nil, map[string][]string{})
	g.Expect(err).Should(BeNil())
	data := string(status.GetPayload().([]byte))
	g.Expect(data).To(Equal(okStatusResponse))
}

func TestMetadata(t *testing.T) {
	t.Logf("Started")
	g := NewGomegaWithT(t)
	h := http.HandlerFunc(func(w http.ResponseWriter, r *http.Request) {
		w.Write([]byte(okMetadataResponse))
	})
	host, port, httpClient, teardown := testingHTTPClient(g, h)
	defer teardown()
	predictor := v1.PredictorSpec{
		Name:        "test",
		Annotations: map[string]string{},
	}
	seldonRestClient, err := NewJSONRestClient(api.ProtocolSeldon, "test", &predictor, nil, SetHTTPClient(httpClient))
	g.Expect(err).To(BeNil())

	status, err := seldonRestClient.Metadata(createTestContext(), "model", host, int32(port), nil, map[string][]string{})
	g.Expect(err).Should(BeNil())
	data := string(status.GetPayload().([]byte))
	g.Expect(data).To(Equal(okMetadataResponse))
}

func createCombinerPayload(g *GomegaWithT) []payload.SeldonPayload {
	var data = ` {"data":{"ndarray":[1.1,2.0]}}`
	smp := []payload.SeldonPayload{&payload.BytesPayload{Msg: []byte(data)}, &payload.BytesPayload{Msg: []byte(data)}}
	return smp
}

func TestCombiner(t *testing.T) {
	t.Logf("Started")
	g := NewGomegaWithT(t)
	h := http.HandlerFunc(func(w http.ResponseWriter, r *http.Request) {
		w.Write([]byte(okPredictResponse))
	})
	host, port, httpClient, teardown := testingHTTPClient(g, h)
	defer teardown()
	predictor := v1.PredictorSpec{
		Name:        "test",
		Annotations: map[string]string{},
	}
	seldonRestClient, err := NewJSONRestClient(api.ProtocolSeldon, "test", &predictor, nil, SetHTTPClient(httpClient))
	g.Expect(err).To(BeNil())

	resPayload, err := seldonRestClient.Combine(createTestContext(), "model", host, int32(port), createCombinerPayload(g), map[string][]string{})
	g.Expect(err).Should(BeNil())

	data := resPayload.GetPayload().([]byte)
	var smRes proto.SeldonMessage
	err = jsonpb.UnmarshalString(string(data), &smRes)
	g.Expect(err).Should(BeNil())
	g.Expect(smRes.GetData().GetNdarray().Values[0].GetListValue().Values[0].GetNumberValue()).Should(Equal(0.9))
	g.Expect(smRes.GetData().GetNdarray().Values[0].GetListValue().Values[1].GetNumberValue()).Should(Equal(0.1))
}

func TestClientMetrics(t *testing.T) {
	t.Logf("Started")
	metric.RecreateServerHistogram = true
	metric.RecreateClientHistogram = true
<<<<<<< HEAD
=======

>>>>>>> 00c691d0
	g := NewGomegaWithT(t)
	h := http.HandlerFunc(func(w http.ResponseWriter, r *http.Request) {
		w.Write([]byte(okPredictResponse))
	})
	host, port, httpClient, teardown := testingHTTPClient(g, h)
	defer teardown()
	predictor := v1.PredictorSpec{
		Name:        "test",
		Annotations: map[string]string{},
		ComponentSpecs: []*v1.SeldonPodSpec{
			&v1.SeldonPodSpec{
				Metadata: v1meta.ObjectMeta{},
				Spec: v12.PodSpec{
					Containers: []v12.Container{
						v12.Container{
							Name:  "model",
							Image: "foo:0.1",
						},
					},
				},
				HpaSpec: nil,
			},
		},
	}
	seldonRestClient, err := NewJSONRestClient(api.ProtocolSeldon, "test", &predictor, nil, SetHTTPClient(httpClient))
	g.Expect(err).To(BeNil())

	methods := []func(context.Context, string, string, int32, payload.SeldonPayload, map[string][]string) (payload.SeldonPayload, error){seldonRestClient.Predict, seldonRestClient.TransformInput, seldonRestClient.TransformOutput}
	for _, method := range methods {
		resPayload, err := method(createTestContext(), "model", host, int32(port), createPayload(g), map[string][]string{})
		g.Expect(err).Should(BeNil())

		data := resPayload.GetPayload().([]byte)
		var smRes proto.SeldonMessage
		err = jsonpb.UnmarshalString(string(data), &smRes)
		g.Expect(err).Should(BeNil())
		g.Expect(smRes.GetData().GetNdarray().Values[0].GetListValue().Values[0].GetNumberValue()).Should(Equal(0.9))
		g.Expect(smRes.GetData().GetNdarray().Values[0].GetListValue().Values[1].GetNumberValue()).Should(Equal(0.1))

		mfs, err := prometheus.DefaultGatherer.Gather()
		g.Expect(err).Should(BeNil())
		found := false
		foundImage := false
		foundImageVersion := false
		for _, mf := range mfs {
			if mf.Name != nil && *mf.Name == metric.ClientRequestsMetricName {
				for _, label := range mf.Metric[0].Label {
					if *label.Name == metric.ModelImageMetric && *label.Value == "foo" {
						foundImage = true
					}
					if *label.Name == metric.ModelVersionMetric && *label.Value == "0.1" {
						foundImageVersion = true
					}
				}
				found = true
			}
		}
		g.Expect(found).Should(Equal(true))
		g.Expect(foundImage).Should(Equal(true))
		g.Expect(foundImageVersion).Should(Equal(true))
	}

}

func TestErrorResponse(t *testing.T) {
	t.Logf("Started")
	g := NewGomegaWithT(t)
	h := http.HandlerFunc(func(w http.ResponseWriter, r *http.Request) {
		w.WriteHeader(http.StatusInternalServerError)
		w.Write([]byte(errorPredictResponse))
	})
	host, port, _, teardown := testingHTTPClient(g, h)

	defer teardown()
	predictor := v1.PredictorSpec{
		Name:        "test",
		Annotations: map[string]string{},
	}

	seldonRestClient, err := NewJSONRestClient(api.ProtocolSeldon, "test", &predictor, nil)
	g.Expect(err).To(BeNil())

	methods := []func(context.Context, string, string, int32, payload.SeldonPayload, map[string][]string) (payload.SeldonPayload, error){seldonRestClient.Predict}
	for _, method := range methods {
		resPayload, err := method(createTestContext(), "model", host, int32(port), createPayload(g), map[string][]string{})
		g.Expect(err).ToNot(BeNil())

		data := resPayload.GetPayload().([]byte)
		var objmap map[string]interface{}
		err = json.Unmarshal(data, &objmap)
		g.Expect(err).To(BeNil())
		g.Expect(string(data)).To(Equal(errorPredictResponse))
	}
}

func TestTimeout(t *testing.T) {
	t.Logf("Started")
	g := NewGomegaWithT(t)
	h := http.HandlerFunc(func(w http.ResponseWriter, r *http.Request) {
		time.Sleep(1 * time.Second)
		w.Write([]byte(okStatusResponse))
	})
	host, port, _, teardown := testingHTTPClient(g, h)

	defer teardown()
	predictor := v1.PredictorSpec{
		Name:        "test",
		Annotations: map[string]string{},
	}
	annotations := map[string]string{k8s.ANNOTATION_REST_TIMEOUT: "1"}
	seldonRestClient, err := NewJSONRestClient(api.ProtocolSeldon, "test", &predictor, annotations)
	g.Expect(err).To(BeNil())

	_, err = seldonRestClient.Status(createTestContext(), "model", host, int32(port), nil, map[string][]string{})
	g.Expect(err).ToNot(BeNil())
}

func TestMarshall(t *testing.T) {
	g := NewGomegaWithT(t)

	tests := []struct {
		response string
		expected string
	}{
		{
			response: okPredictResponse,
			expected: okPredictResponse,
		},
		{
			response: `"<div class=\"div-class\"></div>"`,
			expected: `"\u003cdiv class=\"div-class\"\u003e\u003c/div\u003e"`,
		},
		{
			response: `{
        "strData": "<div class=\"div-class\"></div>"
      }`,
			expected: `{
        "strData": "\u003cdiv class=\"div-class\"\u003e\u003c/div\u003e"
      }`,
		},
	}

	smc := &JSONRestClient{}

	for _, test := range tests {
		res := &payload.BytesPayload{
			Msg:         []byte(test.response),
			ContentType: ContentTypeJSON,
		}

		var w bytes.Buffer
		err := smc.Marshall(&w, res)

		g.Expect(err).ToNot(HaveOccurred())
		g.Expect(w.String()).To(Equal(test.expected))
	}
}<|MERGE_RESOLUTION|>--- conflicted
+++ resolved
@@ -218,10 +218,6 @@
 	t.Logf("Started")
 	metric.RecreateServerHistogram = true
 	metric.RecreateClientHistogram = true
-<<<<<<< HEAD
-=======
-
->>>>>>> 00c691d0
 	g := NewGomegaWithT(t)
 	h := http.HandlerFunc(func(w http.ResponseWriter, r *http.Request) {
 		w.Write([]byte(okPredictResponse))
