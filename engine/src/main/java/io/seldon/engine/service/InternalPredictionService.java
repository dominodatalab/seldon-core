package io.seldon.engine.service;

import java.io.IOException;
import java.net.URI;
import java.net.URISyntaxException;
import java.util.concurrent.TimeUnit;

import org.apache.commons.lang.NotImplementedException;
import org.apache.http.client.utils.URIBuilder;
import org.slf4j.Logger;
import org.slf4j.LoggerFactory;
import org.springframework.beans.factory.annotation.Autowired;
import org.springframework.http.HttpEntity;
import org.springframework.http.HttpHeaders;
import org.springframework.http.MediaType;
import org.springframework.http.ResponseEntity;
import org.springframework.stereotype.Service;
import org.springframework.util.LinkedMultiValueMap;
import org.springframework.util.MultiValueMap;
import org.springframework.web.client.RestTemplate;

import com.fasterxml.jackson.core.JsonProcessingException;
import com.fasterxml.jackson.databind.ObjectMapper;
import com.google.protobuf.util.JsonFormat;

import io.grpc.ManagedChannel;
import io.grpc.ManagedChannelBuilder;
import io.grpc.StatusRuntimeException;
import io.seldon.engine.exception.APIException;
import io.seldon.engine.pb.ProtoBufUtils;
import io.seldon.engine.predictors.PredictiveUnitState;
import io.seldon.protos.DeploymentProtos.ClusterResourcesDef;
import io.seldon.protos.DeploymentProtos.EndpointDef;
import io.seldon.protos.ModelGrpc;
import io.seldon.protos.ModelGrpc.ModelBlockingStub;
import io.seldon.protos.RouterGrpc;
import io.seldon.protos.RouterGrpc.RouterBlockingStub;
import io.seldon.protos.PredictionProtos.FeedbackDef;
import io.seldon.protos.PredictionProtos.RequestDef;
import io.seldon.protos.PredictionProtos.RequestDef.DataOneofCase;
import io.seldon.protos.PredictionProtos.ResponseDef;

@Service
public class InternalPredictionService {
	
	private static Logger logger = LoggerFactory.getLogger(InternalPredictionService.class.getName());

	public static final String MODEL_NAME_HEADER = "Seldon-model-name"; 
	public static final String MODEL_IMAGE_HEADER = "Seldon-model-image"; 
	public static final String MODEL_VERSION_HEADER = "Seldon-model-version"; 
	
    ObjectMapper mapper = new ObjectMapper();
    
    RestTemplate restTemplate;
    
    
    
    @Autowired
    public InternalPredictionService(RestTemplate restTemplate){
    	this.restTemplate = restTemplate;
    	
    }
		
	public ResponseDef getPrediction(RequestDef request, PredictiveUnitState state) throws JsonProcessingException, IOException{

		final EndpointDef endpoint = state.endpoint;
		switch (endpoint.getType()){
			case REST:
				String dataString = ProtoBufUtils.toJson(request);
				boolean isDefault = false;
				if (request.getDataOneofCase() == DataOneofCase.DATA)
					isDefault = true;
				return getPredictionREST(dataString, state, endpoint, isDefault);
				
			case GRPC:
				return getPredictionGRPC(request,state,endpoint);
		}
		throw new APIException(APIException.ApiExceptionType.ENGINE_MICROSERVICE_ERROR,"no service available");
	}
	
	public ResponseDef getRouting(RequestDef request, EndpointDef endpoint){
		switch (endpoint.getType()){
			case REST:
				throw new NotImplementedException();
			case GRPC:
				return getRoutingGRPC(request, endpoint);
				
		}
		return null;
	}
	
	public void sendFeedback(FeedbackDef feedback, EndpointDef endpoint){
		switch (endpoint.getType()){
			case REST:
				throw new NotImplementedException();
			case GRPC:
				sendFeedbackGRPC(feedback, endpoint);
		}
		return;
	}
	
	public void sendFeedbackRouter(FeedbackDef feedback, EndpointDef endpoint){
		switch (endpoint.getType()){
			case REST:
				throw new NotImplementedException();
			case GRPC:
				sendFeedbackRouterGRPC(feedback, endpoint);
		}
		return;
	}
	
	private void sendFeedbackGRPC(FeedbackDef feedback, EndpointDef endpoint){
		ManagedChannel channel = ManagedChannelBuilder.forAddress(endpoint.getServiceHost(), endpoint.getServicePort()).usePlaintext(true).build();
		ModelBlockingStub stub =  ModelGrpc.newBlockingStub(channel).withDeadlineAfter(5, TimeUnit.SECONDS);
		
		stub.feedback(feedback);
		
		return;
	}
	
	private void sendFeedbackRouterGRPC(FeedbackDef feedback, EndpointDef endpoint){
		ManagedChannel channel = ManagedChannelBuilder.forAddress(endpoint.getServiceHost(), endpoint.getServicePort()).usePlaintext(true).build();
		RouterBlockingStub stub =  RouterGrpc.newBlockingStub(channel).withDeadlineAfter(5, TimeUnit.SECONDS);
		
		stub.feedback(feedback);
		
		return;
	}
	
	private ResponseDef getRoutingGRPC(RequestDef request, EndpointDef endpoint){
		ManagedChannel channel = ManagedChannelBuilder.forAddress(endpoint.getServiceHost(), endpoint.getServicePort()).usePlaintext(true).build();
<<<<<<< HEAD
		RouterBlockingStub stub =  RouterGrpc.newBlockingStub(channel).withDeadlineAfter(5, TimeUnit.SECONDS);
		
		ResponseDef routing = stub.route(request);
=======
		MABBlockingStub stub =  MABGrpc.newBlockingStub(channel).withDeadlineAfter(5, TimeUnit.SECONDS);
		RouteResponseDef routing;
		try {
			routing = stub.route(request);
		} catch (StatusRuntimeException e) 
		{
			throw new APIException(APIException.ApiExceptionType.ENGINE_INVALID_ENDPOINT_URL,"Host: "+endpoint.getServiceHost()+" port:"+endpoint.getServicePort());
		}
		
>>>>>>> 2e968280
		return routing;
	}
	
	public ResponseDef getPredictionGRPC(RequestDef request, PredictiveUnitState state, EndpointDef endpoint){
		ManagedChannel channel = ManagedChannelBuilder.forAddress(endpoint.getServiceHost(), endpoint.getServicePort()).usePlaintext(true).build();
		ModelBlockingStub stub =  ModelGrpc.newBlockingStub(channel).withDeadlineAfter(5, TimeUnit.SECONDS);
			
		ResponseDef response = stub.predict(request);
		return response;
	}
	
	
	
	public ResponseDef getPredictionREST(String dataString, PredictiveUnitState state, EndpointDef endpoint, boolean isDefault){
		{
    		long timeNow = System.currentTimeMillis();
    		URI uri;
			try {
    			URIBuilder builder = new URIBuilder().setScheme("http")
    					.setHost(endpoint.getServiceHost())
    					.setPort(endpoint.getServicePort())
    					.setPath("/predict");

    			uri = builder.build();
    		} catch (URISyntaxException e) 
    		{
    			throw new APIException(APIException.ApiExceptionType.ENGINE_INVALID_ENDPOINT_URL,"Host: "+endpoint.getServiceHost()+" port:"+endpoint.getServicePort());
    		}
    		
    		try  
    		{
    			HttpHeaders headers = new HttpHeaders();
    			headers.setContentType(MediaType.APPLICATION_FORM_URLENCODED);
    			headers.add(MODEL_NAME_HEADER, state.name);
    			headers.add(MODEL_IMAGE_HEADER, state.clusterResources.getImage());
    			headers.add(MODEL_VERSION_HEADER, state.clusterResources.getVersion());

    			MultiValueMap<String, String> map= new LinkedMultiValueMap<String, String>();
    			map.add("json", dataString);
    			map.add("isDefault", Boolean.toString(isDefault));

    			HttpEntity<MultiValueMap<String, String>> request = new HttpEntity<MultiValueMap<String, String>>(map, headers);

    			logger.info("Requesting " + uri.toString());
    			ResponseEntity<String> httpResponse = restTemplate.postForEntity( uri, request , String.class );
    			
    			try
    			{
    				if(httpResponse.getStatusCode().is2xxSuccessful()) 
    				{
    				    ResponseDef.Builder builder = ResponseDef.newBuilder();
    				    String response = httpResponse.getBody();
    				    logger.info(response);
    				    JsonFormat.parser().ignoringUnknownFields().merge(response, builder);
    				    return builder.build();
    				} 
    				else 
    				{
    					logger.error("Couldn't retrieve prediction from external prediction server -- bad http return code: " + httpResponse.getStatusCode());
    					throw new APIException(APIException.ApiExceptionType.ENGINE_MICROSERVICE_ERROR,String.format("Bad return code %d", httpResponse.getStatusCode()));
    				}
    			}
    			finally
    			{
    				if (logger.isDebugEnabled())
    					logger.debug("External prediction server took "+(System.currentTimeMillis()-timeNow) + "ms");
    			}
    		} 
    		catch (IOException e) 
    		{
    			logger.error("Couldn't retrieve prediction from external prediction server - ", e);
    			throw new APIException(APIException.ApiExceptionType.ENGINE_MICROSERVICE_ERROR,e.toString());
    		}
    		catch (Exception e)
            {
    			logger.error("Couldn't retrieve prediction from external prediction server - ", e);
    			throw new APIException(APIException.ApiExceptionType.ENGINE_MICROSERVICE_ERROR,e.toString());
            }
    		finally
    		{
    			
    		}

    }
	}
}<|MERGE_RESOLUTION|>--- conflicted
+++ resolved
@@ -129,13 +129,9 @@
 	
 	private ResponseDef getRoutingGRPC(RequestDef request, EndpointDef endpoint){
 		ManagedChannel channel = ManagedChannelBuilder.forAddress(endpoint.getServiceHost(), endpoint.getServicePort()).usePlaintext(true).build();
-<<<<<<< HEAD
+
 		RouterBlockingStub stub =  RouterGrpc.newBlockingStub(channel).withDeadlineAfter(5, TimeUnit.SECONDS);
-		
-		ResponseDef routing = stub.route(request);
-=======
-		MABBlockingStub stub =  MABGrpc.newBlockingStub(channel).withDeadlineAfter(5, TimeUnit.SECONDS);
-		RouteResponseDef routing;
+		ResponseDef routing;
 		try {
 			routing = stub.route(request);
 		} catch (StatusRuntimeException e) 
@@ -143,7 +139,6 @@
 			throw new APIException(APIException.ApiExceptionType.ENGINE_INVALID_ENDPOINT_URL,"Host: "+endpoint.getServiceHost()+" port:"+endpoint.getServicePort());
 		}
 		
->>>>>>> 2e968280
 		return routing;
 	}
 	
