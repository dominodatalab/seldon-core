# KFserving Storage Initializer (Deprecated)

Prior to Seldon Core 1.8 seldon core was using by default `kfserving/storage-initializer` for its pre-packaged model servers. This can be still used by configuring a following helm value:


```yaml
storageInitializer:
  image: kfserving/storage-initializer:v0.6.1
```

<<<<<<< HEAD
> :warning: **NOTE:** Current default storage initializer is `seldonio/rclone-storage-initializer:1.15.0` is described [here](./overview.md).
=======
> :warning: **NOTE:** Current default storage initializer is `seldonio/rclone-storage-initializer:1.16.0-dev` is described [here](./overview.md).
>>>>>>> b24d966e


When `kfserving/storage-initializer` is used `modeluri` supports the following four object storage providers:

- Google Cloud Storage (using `gs://`)
- S3-compatible (using `s3://`)
- Minio-compatible (using `s3://`)
- Azure Blob storage (using `https://(.+?).blob.core.windows.net/(.+)`)

A Kubernetes PersistentVolume [can be used](../examples/pvc-tfjob.html) instead of a bucket using `pvc://`.


## Handling Credentials

In order to handle credentials you must make available a secret with the environment variables that will be added into the `Init Containers`. For this you need to perform the following actions:

1. Understand which environment variables you need to set
2. Create a secret containing the environment variables
3. Provide the Seldon Core Controller or Seldon Deployment with the name of the secret

### 1. Understand which Environment Variables you need to set

In order to understand what are the environment variables required, you can have a look directly into our [Storage.py library](https://github.com/SeldonIO/seldon-core/blob/master/python/seldon_core/storage.py) that we use in our `Init Containers`.

#### AWS Required Variables

  RCLONE_CONFIG_S3_PROVIDER: aws
- RCLONE_CONFIG_S3_ACCESS_KEY_ID
- RCLONE_CONFIG_S3_SECRET_ACCESS_KEY
- RCLONE_CONFIG_S3_ENDPOINT

#### Minio Required Variables

  RCLONE_CONFIG_S3_PROVIDER: minio
- RCLONE_CONFIG_S3_ACCESS_KEY_ID
- RCLONE_CONFIG_S3_SECRET_ACCESS_KEY
- RCLONE_CONFIG_S3_ENDPOINT
- RCLONE_CONFIG_S3_ENV_AUTH

#### Google Cloud Required Variables

Currently for Google Cloud it is required to follow a slightly more complex method given that it requires the secret to be mounted as a file. For this please follow the example at the Google Cloud Section.

If application cretentials are not set, the client will use an Anonymous client.

### 2. Create a secret containing the environment variables

You can now create a secret, below we show what the env variables would look like for the AWS credentials.

```yaml
apiVersion: v1
kind: Secret
metadata:
  name: seldon-init-container-secret
type: Opaque
data:
  RCLONE_CONFIG_S3_TYPE: s3
  RCLONE_CONFIG_S3_PROVIDER: aws
  RCLONE_CONFIG_S3_ENV_AUTH: "false"
  RCLONE_CONFIG_S3_ACCESS_KEY_ID: "<your AWS_ACCESS_KEY_ID here>"
  RCLONE_CONFIG_S3_SECRET_ACCESS_KEY: "<your AWS_SECRET_ACCESS_KEY here>"
  RCLONE_CONFIG_S3_ENDPOINT: "<your S3 endpoint here>"
```

It is also possible to create a `Secret` object from the command line:

```bash
kubectl create secret generic seldon-init-container-secret \
    --from-literal=RCLONE_CONFIG_S3_ENDPOINT='XXXX' \
    --from-literal=RCLONE_CONFIG_S3_ACCESS_KEY_ID='XXXX' \
    --from-literal=RCLONE_CONFIG_S3_SECRET_ACCESS_KEY='XXXX' \
    --from-literal=RCLONE_CONFIG_S3_PROVIDER='aws' \
    --from-literal=RCLONE_CONFIG_S3_TYPE='s3' \
    --from-literal=RCLONE_CONFIG_S3_ENV_AUTH=false
```

You can read the [documentation of Kubernetes](https://kubernetes.io/docs/concepts/configuration/secret/) to learn more about Kubernetes Secrets.

### 3. Ensure your SeldonDeployment has access to the secret

In order for your SeldonDeployment to know what is the name of the secret, we have to specify the name of the secret we created - in the example above we named the secret `seldon-init-container-secret`.

#### Option 1: Default Seldon Core Manager Controller value

You can set a global default when you install Seldon Core through the Helm chart through the `values.yaml` variable `executor.defaultEnvSecretRefName`. You can see all the variables available in the [Advanced Helm Installation Page](../reference/helm.rst).

```yaml
# ... other variables
predictiveUnit:
  defaultEnvSecretRefName: seldon-init-container-secret
# ... other variables
```

#### Option 2: Override through SeldonDeployment config

It is also possible to provide an override value when you deploy your model using the SeldonDeploymen YAML. You can do this through the `envSecretRefName` value:

```yaml
apiVersion: machinelearning.seldon.io/v1alpha2
kind: SeldonDeployment
metadata:
  name: sklearn
spec:
  name: iris
  predictors:
  - graph:
      children: []
      implementation: SKLEARN_SERVER
      modelUri: s3://seldon-models/sklearn/iris
      envSecretRefName: seldon-init-container-secret
      name: classifier
    name: default
    replicas: 1
```

### Examples

#### MinIO running inside same Kubernetes cluster
Assuming that you have MinIO instance running on port `9000` avaible at `minio.minio-system.svc.cluster.local` and you want to reference bucket `mymodel` you would set
```bash
RCLONE_CONFIG_S3_ENDPOINT=http://minio.minio-system.svc.cluster.local:9000
```
with `modelUri` being set as `s3://mymodel`.

For full example please see this [notebook](../examples/minio-sklearn.html).

## Adding Credentials for Google Cloud

Currently the Google Credentials require a file to be set up so the process required involves creation of a service account as outlined below.

You can also create a `ServiceAccount` and attach a differently formatted `Secret` to it similar to how kfserving does it. See kfserving documentation [on this topic](https://github.com/kubeflow/kfserving/blob/master/docs/samples/storage/s3/README.md). Supported annotation prefix includes `serving.kubeflow.org` and `machinelearning.seldon.io`.

For GCP/GKE, you will need create a service-account key and have it as local `json` file.
First make sure that you have `[SA-NAME]@[PROJECT-ID].iam.gserviceaccount.com` service account created in the gcloud console that have sufficient permissions to access the bucket with your models (i.e. `Storage Object Admin`).

Now, generate `keys` locally using the `gcloud` tool
```bash
gcloud iam service-accounts keys create gcloud-application-credentials.json --iam-account [SA-NAME]@[PROJECT-ID].iam.gserviceaccount.com
```

Once you have `gcloud-application-credentials.json` file locally create the k8s `secret` with:
```bash
kubectl create secret generic user-gcp-sa --from-file=gcloud-application-credentials.json=<LOCALFILE JSON FILE>
```

The file in the secret needs to be called `gcloud-application-credentials.json` (the name can be configured in the seldon configmap, visible in `kubectl get cm -n seldon-system seldon-config -o yaml`).

Then create a service account to reference the secret:

```yaml
apiVersion: v1
kind: ServiceAccount
metadata:
  name: user-gcp-sa
secrets:
  - name: user-gcp-sa
```

This can then be referenced in the SeldonDeployment manifest by setting `serviceAccountName: user-gcp-sa` at the same level as `m̀odelUri` e.g.

```yaml
apiVersion: machinelearning.seldon.io/v1alpha2
kind: SeldonDeployment
metadata:
  name: sklearn
spec:
  name: iris
  predictors:
  - graph:
      children: []
      implementation: SKLEARN_SERVER
<<<<<<< HEAD
      modelUri: gs://seldon-models/v1.15.0/sklearn/iris
=======
      modelUri: gs://seldon-models/v1.16.0-dev/sklearn/iris
>>>>>>> b24d966e
      serviceAccountName: user-gcp-sa
      name: classifier
    name: default
    replicas: 1
```<|MERGE_RESOLUTION|>--- conflicted
+++ resolved
@@ -8,11 +8,7 @@
   image: kfserving/storage-initializer:v0.6.1
 ```
 
-<<<<<<< HEAD
-> :warning: **NOTE:** Current default storage initializer is `seldonio/rclone-storage-initializer:1.15.0` is described [here](./overview.md).
-=======
 > :warning: **NOTE:** Current default storage initializer is `seldonio/rclone-storage-initializer:1.16.0-dev` is described [here](./overview.md).
->>>>>>> b24d966e
 
 
 When `kfserving/storage-initializer` is used `modeluri` supports the following four object storage providers:
@@ -184,11 +180,7 @@
   - graph:
       children: []
       implementation: SKLEARN_SERVER
-<<<<<<< HEAD
-      modelUri: gs://seldon-models/v1.15.0/sklearn/iris
-=======
       modelUri: gs://seldon-models/v1.16.0-dev/sklearn/iris
->>>>>>> b24d966e
       serviceAccountName: user-gcp-sa
       name: classifier
     name: default
