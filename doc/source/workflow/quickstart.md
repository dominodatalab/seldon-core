# Quickstart

In this page we have put together a very containerised example that will get you up and running with your first Seldon Core model.

We will show you how to deploy your model using a pre-packaged model server, as well as a language wrapper for more custom servers.

You can dive into a deeper dive of each of the components and stages of the [Seldon Core Workflow](../workflow/index.html).

## Seldon Core Workflow

Once you've [installed Seldon Core](install.md), you can productionise your model with the following three steps:

 1. Wrap your model using our prepackaged inference servers or language wrappers
 1. Define and deploy your Seldon Core inference graph
 1. Send predictions and monitor performance

### 1. Wrap Your Model

The components you want to run in production need to be wrapped as Docker containers that respect the [Seldon microservice API](../reference/apis/internal-api.md). You can create models that serve predictions, routers that decide on where requests go, such as A-B Tests, Combiners that combine responses and transformers that provide generic components that can transform requests and/or responses.

To allow users to easily wrap machine learning components built using different languages and toolkits we provide wrappers that allow you easily to build a docker container from your code that can be run inside seldon-core. Our current recommended tool is RedHat's Source-to-Image. More detail can be found in [Wrapping your models docs](../wrappers/language_wrappers.md).

### 2. Define Runtime Service Graph

To run your machine learning graph on Kubernetes you need to define how the components you created in the last step fit together to represent a service graph. This is defined inside a `SeldonDeployment` Kubernetes Custom resource. A [guide to constructing this inference graph is provided](../graph/inference-graph.md).

![graph](./graph.png)

### 3. Deploy and Serve Predictions

You can use `kubectl` to deploy your ML service like any other Kubernetes resource. This is discussed [here](deploying.md). Once deployed you can get predictions by [calling the exposed API](serving.md).


## Hands on Example of Seldon Core Workflow


### Install Seldon Core in your Cluster

**Install using Helm 3 (you can also use Kustomize)**

```bash
kubectl create namespace seldon-system

helm install seldon-core seldon-core-operator \
    --repo https://storage.googleapis.com/seldon-charts \
    --set usageMetrics.enabled=true \
    --namespace seldon-system \
    --set istio.enabled=true
    # You can set ambassador instead with --set ambassador.enabled=true
```

For a more advanced guide that shows you how to install Seldon Core with many different options and parameters you can dive further in our [detailed installation guide](./install.html).

### Productionise your first Model with Seldon Core

There are two main ways you can productionise using Seldon Core:

* Wrap your model with our pre-packaged inference servers
* Wrap your model with our language wrappers

#### Wrap your model with our pre-packaged inference servers

You can use our pre-packaged inference servers which are optimized for popular machine learning frameworks and languages, and allow for simplified workflows that can be scaled across large number of usecases.

A typical workflow would normally be programmatic (triggered through CI/CD), however below we show the commands you would normally carry out.

**1. Export your model binaries / artifacts**

Export your model binaries using the instructions provided in the requirements outlined in the respective [pre-packaged model server](../servers/overview.html) you are planning to use.

```python
>>my_sklearn_model.train(...)
>>joblib.dump(my_sklearn_model, "model.joblib")

[Created file at /mypath/model.joblib]
```

**2. Upload your model to an object store**

You can upload your models into any of the object stores supported by our pre-package model server file downloader, or alternatively add your custom file downloader.

For simplicity we have already uploaded it to the bucket so you can just proceed to the next step and run your model on Seldon Core.

```console
<<<<<<< HEAD
$ gsutil cp model.joblib gs://seldon-models/v1.15.0/sklearn/iris/model.joblib

[ Saved into gs://seldon-models/v1.15.0/sklearn/iris/model.joblib ]
=======
$ gsutil cp model.joblib gs://seldon-models/v1.16.0-dev/sklearn/iris/model.joblib

[ Saved into gs://seldon-models/v1.16.0-dev/sklearn/iris/model.joblib ]
>>>>>>> b24d966e
```

**3. Deploy to Seldon Core in Kubernetes**

Finally you can just deploy your model by loading the binaries/artifacts using the pre-packaged model server of your choice. You can build [complex inference graphs](../graph/inference-graph.html) that use multiple components for inference.

```yaml
$ kubectl apply -f - << END
apiVersion: machinelearning.seldon.io/v1
kind: SeldonDeployment
metadata:
  name: iris-model
  namespace: model-namespace
spec:
  name: iris
  predictors:
  - graph:
      implementation: SKLEARN_SERVER
<<<<<<< HEAD
      modelUri: gs://seldon-models/v1.15.0/sklearn/iris
=======
      modelUri: gs://seldon-models/v1.16.0-dev/sklearn/iris
>>>>>>> b24d966e
      name: classifier
    name: default
    replicas: 1
END
```

**4. Send a request in Kubernetes cluster**

Every model deployed exposes a standardised User Interface to send requests using our OpenAPI schema.

This can be accessed through the endpoint `http://<ingress_url>/seldon/<namespace>/<model-name>/api/v1.0/doc/` which will allow you to send requests directly through your browser.

![](../images/rest-openapi.jpg)

Or alternatively you can send requests programmatically using our [Seldon Python Client](../python/seldon_client.html) or another Linux CLI:

```console
$ curl -X POST http://<ingress>/seldon/model-namespace/iris-model/api/v1.0/predictions \
    -H 'Content-Type: application/json' \
    -d '{ "data": { "ndarray": [1,2,3,4] } }' | json_pp

{
   "meta" : {},
   "data" : {
      "names" : [
         "t:0",
         "t:1",
         "t:2"
      ],
      "ndarray" : [
         [
            0.000698519453116284,
            0.00366803903943576,
            0.995633441507448
         ]
      ]
   }
}
```

#### Wrap your model with our language wrappers

Below are the high level steps required to containerise your model using Seldon Core's Language Wrappers.

Language wrappers are used for more custom use-cases that require dependencies that are not covered by our pre-packaged model servers. Language wrappers can be built using our graduated Python and Java wrappers - for further details check out our [Language Wrappers section](../wrappers/language_wrappers.html).

**1. Export your model binaries and/or artifacts:**

In this case we are also exporting the model binaries/artifacts, but we will be in charge of the logic to load the models. This means that we can use third party dependencies and even external system calls. Seldon Core is running production use-cases with very heterogeneous models.

```python
>> my_sklearn_model.train(...)
>> joblib.dump(my_sklearn_model, "model.joblib")

[Created file at /mypath/model.joblib]
```

**2. Create a wrapper class Model.py**

In this case we're using the Python language wrapper, which allows us to create a custom wrapper file which allows us to expose all functionality through the `predict` method - any HTTP/GRPC requests sent through the API are passed to that function, and the response will contain whatever we return from that function.

The python SDK also allows for other functions such as `load` for loading logic, `metrics` for custom Prometheus metrics, `tags` for metadata, and more.

```python
class Model:
    def __init__(self):
        self._model = joblib.load("model.joblib")

    def predict(self, X):
        output = self._model(X)
        return output
```

**3. Test model locally**

Before we deploy our model to production, we can actually run our model locally using the [Python seldon-core Module](../python/python_module.md) microservice CLI functionality.

```console
$ seldon-core-microservice Model REST --service-type MODEL

2020-03-23 16:59:17,366 - werkzeug:_log:122 - INFO:   * Running on http://0.0.0.0:5000/ (Press CTRL+C to quit)

$ curl -X POST localhost:5000/api/v1.0/predictions \
    -H 'Content-Type: application/json' \
    -d '{ "data": { "ndarray": [1,2,3,4] } }' \
    | json_pp

{
   "meta" : {},
   "data" : {
      "names" : [
         "t:0",
         "t:1",
         "t:2"
      ],
      "ndarray" : [
         [
            0.000698519453116284,
            0.00366803903943576,
            0.995633441507448
         ]
      ]
   }
}
```

**4. Use the Seldon tools to containerise your model**

Now we can use the Seldon Core utilities to convert our python class into a fully fledged Seldon Core microservice. In this case we are also containerising the model binaries.

The result below is a container with the name `sklearn_iris` and the tag `0.1` which we will be able to deploy using Seldon Core.

```console
<<<<<<< HEAD
s2i build . seldonio/seldon-core-s2i-python3:1.15.0 sklearn_iris:0.1
=======
s2i build . seldonio/seldon-core-s2i-python3:1.16.0-dev sklearn_iris:0.1
>>>>>>> b24d966e
```

**5. Deploy to Kubernetes**

Similar to what we did with the pre-packaged model server, we define here our deployment structure however we also have to specify the container that we just built, together with any further containerSpec options we may want to add.

```yaml
$ kubectl apply -f - << END
apiVersion: machinelearning.seldon.io/v1
kind: SeldonDeployment
metadata:
  name: iris-model
  namespace: model-namespace
spec:
  name: iris
  predictors:
  - componentSpecs:
    - spec:
      containers:
      - name: classifier
        image: sklearn_iris:0.1
  - graph:
      name: classifier
    name: default
    replicas: 1
END
```

**6. Send a request to your deployed model in Kubernetes**

Every model deployed exposes a standardised User Interface to send requests using our OpenAPI schema.

This can be accessed through the endpoint `http://<ingress_url>/seldon/<namespace>/<model-name>/api/v1.0/doc/` which will allow you to send requests directly through your browser.

![](https://raw.githubusercontent.com/SeldonIO/seldon-core/master/doc/source/images/rest-openapi.jpg)

Or alternatively you can send requests programmatically using our [Seldon Python Client](../python/seldon_client.html) or another Linux CLI:

```console
$ curl -X POST http://<ingress>/seldon/model-namespace/iris-model/api/v1.0/predictions \
    -H 'Content-Type: application/json' \
    -d '{ "data": { "ndarray": [1,2,3,4] } }' | json_pp

{
   "meta" : {},
   "data" : {
      "names" : [
         "t:0",
         "t:1",
         "t:2"
      ],
      "ndarray" : [
         [
            0.000698519453116284,
            0.00366803903943576,
            0.995633441507448
         ]
      ]
   }
}
```

## Hands on Examples

Below are a set of Jupyter notebooks that you can try out yourself for deploying Seldon Core as well as using some of the more advanced features.

### Prepacked Model Servers

 * [Deploy a Scikit-learn Model Binary](../servers/sklearn.html)
 * [Deploy a Tensorflow Exported Model](../servers/tensorflow.html)
 * [MLflow Pre-packaged Model Server A/B Test](../examples/mlflow_server_ab_test_ambassador.html)
 * [Deploy an XGBoost Model Binary](../servers/xgboost.html)
 * [Deploy Pre-packaged Model Server with Cluster's MinIO](../examples/minio-sklearn.html)

### Recommended starter tutorials for custom inference code

* [Tensorflow Deep MNIST Tutorial](../examples/tfserving_mnist.html) (Try it also in [AWS](../examples/aws_eks_deep_mnist.html), [Azure](../examples/azure_aks_deep_mnist.html), [GKE with GPU](../examples/gpu_tensorflow_deep_mnist.html) and [Alibaba Cloud](../examples/alibaba_ack_deep_mnist.html))
* [SKlearn SpaCy Reddit Text Classification Tutorial](../examples/sklearn_spacy_text_classifier_example.html)
* [Deploy your Java models with the H2O example](../examples/h2o_mojo.html)

### More complex deployments

* [Example Seldon Core Deployments using Helm](../examples/helm_examples.html)
* [Canary deployment with Seldon and Istio](../examples/istio_canary.html)
* [Autoscaling Seldon Example](../examples/autoscaling_example.html)
* [Seldon Model with Custom Metrics](../examples/custom_metrics.html)

### End-to-end / use-case tutorials

* [End-to-end Reusable ML Pipeline with Seldon and Kubeflow](../examples/kubeflow_seldon_e2e_pipeline.html)
* [Seldon Deployment of Income Classifier and Alibi Anchor Explainer](../examples/explainer_examples.html)

### Integration with other platforms

* [Sagemaker (Seldon SKLearn integration example)](../examples/sagemaker_sklearn.html)
* [Tensorflow Serving (TFServing) integration example](../examples/tfserving_mnist.html)
* [MLFlow integration example](../examples/mlflow_server_ab_test_ambassador.html)

## About the name "Seldon Core"

The name Seldon (ˈSɛldən) Core was inspired from [the Foundation Series (Scifi Novel)](https://en.wikipedia.org/wiki/Foundation_series) where it's premise consists of a mathematician called "Hari Seldon" who spends his life developing a theory of Psychohistory, a new and effective mathematical sociology which allows for the future to be predicted extremely accurate through long periods of time (across hundreds of thousands of years).<|MERGE_RESOLUTION|>--- conflicted
+++ resolved
@@ -82,15 +82,9 @@
 For simplicity we have already uploaded it to the bucket so you can just proceed to the next step and run your model on Seldon Core.
 
 ```console
-<<<<<<< HEAD
-$ gsutil cp model.joblib gs://seldon-models/v1.15.0/sklearn/iris/model.joblib
-
-[ Saved into gs://seldon-models/v1.15.0/sklearn/iris/model.joblib ]
-=======
 $ gsutil cp model.joblib gs://seldon-models/v1.16.0-dev/sklearn/iris/model.joblib
 
 [ Saved into gs://seldon-models/v1.16.0-dev/sklearn/iris/model.joblib ]
->>>>>>> b24d966e
 ```
 
 **3. Deploy to Seldon Core in Kubernetes**
@@ -109,11 +103,7 @@
   predictors:
   - graph:
       implementation: SKLEARN_SERVER
-<<<<<<< HEAD
-      modelUri: gs://seldon-models/v1.15.0/sklearn/iris
-=======
       modelUri: gs://seldon-models/v1.16.0-dev/sklearn/iris
->>>>>>> b24d966e
       name: classifier
     name: default
     replicas: 1
@@ -227,11 +217,7 @@
 The result below is a container with the name `sklearn_iris` and the tag `0.1` which we will be able to deploy using Seldon Core.
 
 ```console
-<<<<<<< HEAD
-s2i build . seldonio/seldon-core-s2i-python3:1.15.0 sklearn_iris:0.1
-=======
 s2i build . seldonio/seldon-core-s2i-python3:1.16.0-dev sklearn_iris:0.1
->>>>>>> b24d966e
 ```
 
 **5. Deploy to Kubernetes**
