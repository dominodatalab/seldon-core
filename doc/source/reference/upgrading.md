# Upgrading Seldon Core

This page provides with instructions on how to upgrade from previous versions. Each of these have to be run sequentially if it's expected for previous running models to be upgraded without disruption (i.e if you are running version 0.4.2, you will first have to upgrade to 0.5.2 and then to 1.1, etc).

If you were running our Openshift 0.4.2 certified operator and are looking to upgrade to our 1.1 certified operator, you will also need to follow the "upgrading process" steps in the "Upgrading to 0.5.2 from previous versions" section.

Make sure you also [read the CHANGELOG](./changelog.html) to see the detailed features and bug-fixes in each version.

## Upgrading to 1.16

### Kubernetes version upgrade

Seldon Core 1.16 bumps minimum Kubernetes version to 1.23.
This is because as part of making Seldon Core compatible with Kubernetes 1.25 we moved from `autoscaling/v2beta1` apiVersion of `HorizontalPodAutoscaler` to `autoscaling/v2` (see this [PR](https://github.com/SeldonIO/seldon-core/pull/4172) for further details).

Following table provides a summary of Seldon Core / Kubernetes version compatibility for recent version of Seldon Core.

| Core Version \ K8s Version  | 1.21 | 1.22 | 1.23 | 1.24 | 1.25 | 1.26 |
|-----------------------------|-----:|-----:|-----:|-----:|-----:|-----:|
|                        1.11 | ✓    |      |      |      |      |      |
|                        1.12 | ✓    | ✓    | ✓    | ✓    |      |      |
|                        1.13 | ✓    | ✓    | ✓    | ✓    |      |      |
|                        1.14 | ✓    | ✓    | ✓    | ✓    |      |      |
|                        1.15 | ✓    | ✓    | ✓    | ✓    |      |      |
|                        1.16 |      |      | ✓    | ✓    | ✓    | ✓    |

It is always recommended to first upgrade Seldon Core to the latest supported version on your Kubernetes cluster and then upgrade the Kubernetes cluster.

For example, if you using Seldon Core 1.15 on Kubernetes 1.24, it is recommended to **first upgrade Seldon Core to version 1.16** before upgrading your cluster to Kubernetes 1.25 and further.

## Upgrading to 1.15

### Flask upgrade

With this release of Seldon Core we upgrade Flask dependency to 2.x line. This includes Python wrapper and most pre-packaged model servers. In an unlikely scenario that this causes issues one can fallback to `1.14.1` images.

### Services and Deployments Update

The label on services pointing to containers for each node in your inference graph has been changed to stop clashes in key-values for label selectors when you have multiple nodes in your inference graph. This will cause all your existing seldon deployments to be recreated as their service and deployment specs will have changed in the upgrade. **This will cause some downtime in availability**.

## Upgrading to 1.14.1

### OpenShift default storage initializer

In this patch release we fixed the default storage initializer used on OpenShift (both Community and Certified operators).
The image used now is `seldonio/rclone-storage-initializer:1.15.0` which is the same as one used for the non-OpenShift releases (*).

For Certified operator you will find this image defined as
```yaml
- name: RELATED_IMAGE_STORAGE_INITIALIZER
  value: registry.connect.redhat.com/seldonio/rclone-storage-initializer@sha256:a0280c13136dcc870194af72630b9d2f7fc8bcff4edb54dd3bfbce36741af50c
```
in the CSV. This is the same image, just coming from the Red Hat registry.

If you prefer or need to keep using previous storage initializer you can set for Community Operator
```yaml
- name: RELATED_IMAGE_STORAGE_INITIALIZER
  value: kfserving/storage-initializer:v0.6.1
```
or
```yaml
- name: RELATED_IMAGE_STORAGE_INITIALIZER
  value: registry.connect.redhat.com/seldonio/storage-initializer@sha256:52f1e1901fc5de0734515f136847eeb698d48903cf7b6b1cbf273d303bb9029c
```
for the Certified one.

(*) Non-OpenShift releases defaulted to Rclone-based storage initializer in Seldon Core version 1.8.

### Rclone Storage Initializer

Rclone storage initializer image is now based on Red Hat's Universal Base Image (UBI8).
This is not breaking change.


## Upgrading to 1.14

### CRD V1

Only the v1 versions of the CRD will be supported moving forward. The v1beta1 versions will remain in the Helm chart but will be not updated. Allowing the operator to create the CRDs will result in the v1 CRD being created so will only work on Kubernetes clusters >= 1.18.

### Model Health Checks

We have updated the health checks done by Seldon for the model nodes in your inference graph. If `executor.fullHealthChecks` is set to true then:
 * For Seldon protocol each node will be probed with `/api/v1.0/health/status`.
 * For the v2 protocol each node will be probed with `/v2/health/ready`.
 * For tensorflow just TCP checks will be run on the http endpoint.

By default we have set `executor.fullHealthChecks` to false for 1.14 release as users would need to rebuild their custom python models if they have not implemented the `health_status` method. In future we will default to `true`.

### Request Logger

The Python request logger component example has been deprecated and removed as part of [#4013](https://github.com/SeldonIO/seldon-core/issues/4013).

### Seldon Core Analytics

In this release we change status of [Seldon Core Analytics](../charts/seldon-core-analytics.html) Helm Chart to example only.
**This chart will not be further updated.** We recommend to install and configure metrics monitoring using [Prometheus Operator](../analytics/analytics.html#metrics-with-prometheus-operator).

## Upgrading to 1.13

### Seldon Inference Payload Logging Changes

The seldon executor logs the prediction request and respose payload to a configured URL post during the inference at each stage of a inference graph. These request/response pairs are now matched correctly to reflect the component's input/output at each node level as compared to pairing based on the tree structure of the inference graph previously. See [relevant issue](https://github.com/SeldonIO/seldon-core/issues/3873) for more details.

### Alibi Detect Server Event Update

The cloud event data that the alibi detect server sends to a configured replyURL post the outlier/drift detection was a JSON string. This is now updated to reflect the content type as JSON correctly.

## Upgrading to 1.12

### Support for Kubernetes 1.22

Seldon Core adds support for Kubernetes 1.22 by upgrading all ValidatingWebhookConfiguration resources to v1 intead of v1beta1. There are no specific breaking steps that were identified when upgrading using the helm charts for each respective version, but you need to make sure to check that this works as expected.


### Updated Python wrapper folder configurations

  * The default running user in Seldon Core is 8888
  * Some servers like the MLFlow Server v1 installs installations in runtime
  * Access required to modify files in the local folder are required so the application folder should be writable
  * The default base image now changes the owner of the /microservice folder to user 8888

### Updated executor request logger settings

The request logging from the executor now has a configurable queue size and write timeout. This will allow a tradeoff between pending request memory usage and failing requests when sending to various logging endpoints that may be slow. The write timeout will mean logging of requests will fail if waiting for more than the given time to be added to the work queue. The two settings are:

  * `executor.requestLogger.workQueueSize` (default 10000)
  * `executor.requestLogger.writeTimeoutMs` (default 2000)

It is also possible to update these values on a per SeldonDeployment basis with the annotations:

 * `seldon.io/executor-logger-queue-size`
 * `seldon.io/executor-logger-write-timeout-ms`

## Upgrading to 1.11

### Python S2I Wrapper

  * The default wrapper `seldonio/seldon-core-s2i-python3` is now Python 3.8
  * Python 3.7 wrapper is still available as `seldonio/seldon-core-s2i-python37`


## Upgrading to 1.10

### Seldon Core Wrapper

 * With introduction of multi-processing in gRPC module the `SO_REUSEPORT` socket option is required. On certain Python distributions you may see `AttributeError: module 'socket' has no attribute 'SO_REUSEPORT'` error which would render gRPC endpoint non-operational. For Anaconda Python distributions we confirmed that upgrading to Python 3.7.10 or 3.8.10 removes the problem.

### Server Updates

 * SKLearn server has been updated to use sklearn 0.24.2
 * XGBoost server has been updated to use xgboost 1.4.2

### Alibi Server Updates

 * Alibi has been updated to 0.6.0
 * Alibi server python has been updated to 3.7.10

## Upgrading to 1.8

### Rclone Storage Initailizer
In Seldon Core 1.8 the rclone-based [storage initializer](https://github.com/SeldonIO/seldon-core/tree/master/components/rclone-storage-initializer) becomes the default one.

The storage initailizer image that is being used is controlled by the helm value:
```yaml
storageInitializer:
<<<<<<< HEAD
  image: seldonio/rclone-storage-initializer:1.15.0
=======
  image: seldonio/rclone-storage-initializer:1.16.0-dev
>>>>>>> b24d966e
```
and can be customised on per-deployment basis as described in [Prepackaged Model Servers](../servers/overview.md) documentation by setting value of `storageInitializerImage` variable in the graph definition.

This transition requires **creation of the new secrets** for the prepackaged model servers that will be compatible with the rclone configuration format as described [here](../servers/overview.md#handling-credentials). Read more:

- [How to test new secret format](../examples/rclone-upgrade.html)
- [Example cluster upgrade for AWS/MinIO configuration](../examples/global-rclone-upgrade.html)

If you do not wish to configure these secrets now and wish to preserve prior behaviour you can opt for usage of previous storage initializer by using following helm value:
```yaml
storageInitializer:
  image: kfserving/storage-initializer:v0.6.1
```
See further documentation [here](../servers/kfserving-storage-initializer.md).


### Request Logger

In Seldon Core 1.9 we will be moving [seldon-request-logger](https://github.com/SeldonIO/seldon-core/tree/v1.8.0/components/seldon-request-logger) to separate repository.


### Legacy Java Engine Orchestrator

In Seldon Core 1.9 final deprecation of Java Engine will happen with removal of all the related code from the repository.


## Upgrading to 1.7

### Python Dependency Updates

Various CVEs were resolved via #2970, which included several packages upgrades which may affect applications that install packages which may not be compatible. This also includes the installation of pip==20.2, however this version of pip still uses the older resolver.

## Upgrading to 1.6

### Webhook Removal

As part of the 1.6.0 release we are removing the Seldon Core Mutating Webhook. This won't cause any noticeable changes, but it is recommended that you manually remove the webhook once you upgrade to version 1.6.0


## Upgrading to 1.5

### REST and gRPC

To take advantage of the ability to handle both REST and gRPC on any deployed model python model images will need to be recreated using the 1.5 python wrapper. If they are not updated they will only expose the protocol they were originally wrapped for.

You can use and extend the [backwards compatibility notebook](../examples/backwards_compatibility.html) to check your deployments will work if you do not intend to upgrade them.

## Upgrading to Kubernetes version >= 1.18

If you have a Kubernetes cluster with Seldon Core installed, and you want to upgrade the Kubernetes cluster, you have to carry out a set of manual steps due to the more strict validation that this version of Kubernetes introduced.

To be more specific, we had to provide two versions of the CRD as part of the seldon core install helm chart. Similarly the CRD for Seldon Core in Kubernetes post-1.18 is actually differnt - namely, you can actually see that in version 1.3.0 we introduced new CRD changes in the helm chart via an IF statement to use a different CRD depending on the k8s version. Due to this, the path to upgrade from pre-1.18 to post-1.18 requires the following manual steps to be carried out:

1. Start with kubernetes cluster pre 1.18 with seldon core pre-1.3.0
2. Upgrade Kubernetes cluster to post 1.18 (seldon core CRD is now "invalid" but still installed as still in etcd)
3. Manually add "spec.preserveUnknownFields", to helm chart and install CRD (so it ignores invalid fields of now invalid CRD)
4. Remove the "spec.preserveUnknownFields", from helm chart manually again, and re-install now the current CRD

## Upgrading to 1.3

### Breaking Changes

The version of sklearn used by the default sklearn server will be 0.23.2. To use a different version you will need to follow the steps described in the [sklearn server documentation](../servers/sklearn.html).

## Upgrading to 1.2.1

*[NOTE]* 1.2.0 has issue where all Seldon Deployments are marked as "NotReady" as there is a [bug caused by a volumeName update](https://github.com/SeldonIO/seldon-core/issues/2017). This can be resolved by following the 1.2.0 volume patch [as outlined by this example](../examples/patch_1_2.html). It is recommended to upgrade to version 1.2.1 directly instead.

All seldon-managed pods will be subject to a rolling update as part of this upgrade.

### New Features / Breaking Changes

 * The helm value `createResources` has been renamed `managerCreateResources`.
 * To allow CRDs to be created by the manager. If `managerCreateResources` is true then extra RBAC to `create` CRDs is added from the previous versions RBAC which was to just list and get.
 * If upgrading the analytics helm chart then a `kubectl delete deployment -n seldon-system -l app=grafana` should be [run first](https://github.com/SeldonIO/seldon-core/pull/1917)
 * All the prepackaged model servers are now created with RedHat UBI images. One consequence of this is that they will all run as non-root as it best practice.

### Request Logger

The values.yaml for the seldon-core-operator helm chart has changed. The field `defaultRequestLoggerEndpointPrefix` is replaced by:

```yaml
  requestLogger:
    defaultEndpoint: 'http://default-broker'
```

This default value will find a broker in the model's namespace. To point to another namespace it would be `default-broker.anothernamespace`.

## Upgrading to 1.1 from previous versions

As we moved to 1.x+ there are several breaking changes that need to be considered. These are outlined below

### New Features / Breaking Changes

#### Deployment Naming and Rolling Updates

The deployments created by Seldon Core have been changed to follow a fixed scheme. It will now be:

```text
<seldondeployment name>-<predictor name>-<podspec idx>-<container names>
```

So for example:

```yaml
apiVersion: machinelearning.seldon.io/v1
kind: SeldonDeployment
metadata:
  name: rest-seldon
spec:
  name: restseldon
  protocol: seldon
  transport: rest
  predictors:
  - componentSpecs:
    - spec:
        containers:
        - image: seldonio/mock_classifier_rest:1.3
          name: classifier
    graph:
      name: classifier
      type: MODEL
    name: model
    replicas: 1
```

For the above resource, one Deployment will be created with name:

```text
rest-seldon-model-0-classifier
```

This will change how rolling updates are done. Now any change to the first PodSpec above will be updated via a rolling update as expected if the names of the containers are not changed. If however you changed "classifier" to "classifier2" you would get a new deployment created which would replace the old deployment when running.


#### New Service Orchestrator

From version 1.1 Seldon Core comes with a new service orchestrator written in Go which replaces the previous Java engine. Some breaking changes are present:

 * Metadata fields in the Seldon Protocol are no longer added. Any custom metata data will need to be added and exposed to Prometheus metrics by the individual components in the graph
 * All components in the graph must either be REST or gRPC and only the given protocol is exposed externally.
 * The metric names placed in Prometheus have changed to include the `executor` name rather than `engine` : see the [analytics docs](../analytics/analytics.html)

The new service orchestrator comes with several advantages including ability to handle Tensorflow REST and gRPC protocols and full metrics and tracing support for both REST and gRPC.

For those wishing to use the deprecated Java engine service orchestrator see [the service orchestrator docs](../graph/svcorch.md) for details.

#### Ambassador Retries

Ambassador retries has been removed from the previous hardwired value of 3. Retries is now available via an [annotation for Ambassador](../ingress/ambassador.html).


### Python Wrapper Tag Update

The Python Wrapper was using naming convention in the format 0.1 ... 0.18. In this release we have renamed the version of the Python Wrapper tag to match the same convention as the Executor, Operator, etc. This means that the Python Wrapper tag for this release is 1.1, and the snapshot would be 1.1.1-SNAPSHOT

### Dated SNAPSHOTS

Whenever a new PR was merged to master, we have set up our CI to build a "SNAPSHOT" version, which would contain the Docker images for that specific development / master-branch code.

Previously, we always had the SNAPSHOT tag being overridden with the latest. This didn't allow us to know what version someone may be trying out when using master, so we wanted to introduce a way to actually get unique tags for every image that gets landed into master.

Now every time that a PR is landed to master, a new "dated" SNAPSHOT version is created, which pushes images with the tag `"<next-version>-SNAPSHOT_<timestamp>"`. A new branch is also created with the name `"v<next-version>-SNAPSHOT_<timestamp>"`, which contains the respective helm charts, and allows for the specific version (as outlined by the version in `version.txt`) to be installed.

You can follow the instructions in the [installation page](../workflow/install.md) to install the snapshot version.

### Wrapper compatibility table

To verify if Seldon Core v1.0 and v.1.1 is compatible with older s2i wrapper versions we conducted a simple test with a one-node model.
The model has been deployed both with REST and GRPC API with both new orchestrator and the deprecated Java engine (v1.0 only with Java Engine).
Test verifies if model can successfully serve inference requests.

**NOTE:** Full support of custom metrics and tags with new orchestrator is only available from Python wrapper version 0.19.
If you need to use older version of Python wrapper you can continue to use Java engine as described above until the next release.


| Language Wrapper |     Version   | API Type | New Orchestrator  | Deprecated Java engine | Notes                                   |
|------------------|---------------|----------|-------------------|------------------------|-----------------------------------------|
| Python           | 0.19          | both     | yes               | yes                    | full support of custom metrics and tags |
| Python           | 0.11 ... 0.18 | both     | yes               | yes                    |                .                        |
| Python           | 0.10          | REST     | no                | yes                    |                .                        |
| Python           | 0.10          | GRPC     | yes               | yes                    |                .                        |
| Python           | < 0.10        | GRPC     | ?                 | ?                      |                .                        |
| Java             | 0.2 & 0.1     | REST     | yes               | yes                    |   minor difference in request format    |
| Java             | 0.2 & 0.1     | GRPC     | yes               | yes                    |                .                        |



Example of request format difference with Java wrapper deployed with REST API:

1. Using new orchestrator:
```bash
curl -s -X POST \
    -d 'json={"data": {"names": ["a", "b"], "ndarray": [[1.0, 2.0]]}}' \
    localhost:8003/seldon/seldon/compat-rest-java-02-executor/api/v1.0/predictions
```

2. Using deprecated Java engine:
```bash
curl -s -X POST -H 'Content-Type: application/json' \
    -d '{"data": {"names": ["a", "b"], "ndarray": [[1.0, 2.0]]}}' \
    localhost:8003/seldon/seldon/compat-rest-java-02-engine/api/v1.0/predictions
```


## Upgrading to 0.5.2 from previous versions

This version included significant improvements and features, including the addition of pre-packaged model servers, fixing several critical bugs.

This was the version that also dropped support for kubernetes 1.11, and added changes in the mutating and validating webhooks that you need to make sure are transitioned as outlined below.

### Upgrading process

In order to upgrade, the main requirement is to make sure that the Kubernetes cluster is updated to 1.12 or higher.

Once this is done, it's necessary to delete the old webhooks. This can be done with the following commands (you need to make sure that the commands are executed in the namespace in which seldon core was installed).

## Upgrading to 0.2.8 from previous versions.

### Upgrading process

#### Installation process now with Helm

The helm charts to install Seldon Core have changed. There is now a single Helm chart `seldon-core-operator` that installs the CRD and its controller. Ingress options are now separate and you need to choose between the available options which are at present:

 * Ambassador - via its official Helm chart
 * Istio

For more details see the [install docs](../workflow/install.md).

The Helm chart `seldon-core-operator` will require clusterwide RBAC and should be installed by a cluster admin.

##### Dropping support for KSonnet

Ksonnet is now deprecated. You should convert to using Helm to install Seldon Core.<|MERGE_RESOLUTION|>--- conflicted
+++ resolved
@@ -164,11 +164,7 @@
 The storage initailizer image that is being used is controlled by the helm value:
 ```yaml
 storageInitializer:
-<<<<<<< HEAD
-  image: seldonio/rclone-storage-initializer:1.15.0
-=======
   image: seldonio/rclone-storage-initializer:1.16.0-dev
->>>>>>> b24d966e
 ```
 and can be customised on per-deployment basis as described in [Prepackaged Model Servers](../servers/overview.md) documentation by setting value of `storageInitializerImage` variable in the graph definition.
 
