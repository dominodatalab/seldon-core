--- conflicted
+++ resolved
@@ -15,12 +15,8 @@
         "kfserving>=0.2.0",
         "argparse >= 1.4.0",
         "numpy >= 1.8.2",
-<<<<<<< HEAD
         "cloudevents == 1.2.0",
-=======
-        "cloudevents",
         "elasticsearch==7.9.1",
->>>>>>> 824486fc
         # Fixes #2533
         "google-cloud-core==1.4.1",
         "google-cloud-storage==1.31.2",
