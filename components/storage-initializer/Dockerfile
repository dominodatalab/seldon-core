FROM registry.access.redhat.com/ubi8/python-36
LABEL name="Storage Initializer" \
      vendor="Seldon Technologies" \
<<<<<<< HEAD
      version="1.6.0" \
=======
      version="1.7.0-dev" \
>>>>>>> d045c39d
      release="1" \
      summary="Storage Initializer for Seldon Core" \
      description="Allows Seldon Core to download artifacts from cloud and local storage to a local volume"

USER root
COPY ./kfserving/python/kfserving kfserving
RUN pip install --upgrade pip && pip install ./kfserving

COPY ./kfserving/python/storage-initializer storage-initializer
COPY ./kfserving/python/third_party third_party

# Add licences
RUN pip install pip-licenses
RUN mkdir ./licenses && pip-licenses --from=mixed --format=csv --output-file=./licenses/license_info.csv && \
    pip-licenses --from=mixed --format=plain-vertical --with-license-file --no-license-path --output-file=./licenses/license.txt
RUN mv ./licenses /licenses
RUN yum -y update-minimal --security --sec-severity=Important --sec-severity=Critical

# CVE https://github.com/SeldonIO/seldon-core/issues/2960
RUN yum remove -y nodejs httpd

USER default

ENTRYPOINT ["./storage-initializer/scripts/initializer-entrypoint"]<|MERGE_RESOLUTION|>--- conflicted
+++ resolved
@@ -1,11 +1,7 @@
 FROM registry.access.redhat.com/ubi8/python-36
 LABEL name="Storage Initializer" \
       vendor="Seldon Technologies" \
-<<<<<<< HEAD
-      version="1.6.0" \
-=======
       version="1.7.0-dev" \
->>>>>>> d045c39d
       release="1" \
       summary="Storage Initializer for Seldon Core" \
       description="Allows Seldon Core to download artifacts from cloud and local storage to a local volume"
